% EEG_CHECKCHANLOCS - Check the consistency of the channel locations structure 
%                  of an EEGLAB dataset.
%
% Usage:
%  >> EEG = eeg_checkchanlocs(EEG); 
%  >> [chanlocs chaninfo] = eeg_checkchanlocs( chanlocs, chaninfo);
%
% Inputs:
%   EEG      - EEG dataset
%   chanlocs - EEG.chanlocs structure
%   chaninfo - EEG.chaninfo structure
%
% Outputs:
%   EEG        - new EEGLAB dataset with updated channel location structures 
%                EEG.chanlocs, EEG.urchanlocs, EEG.chaninfo
%   chanlocs   - updated channel location structure
%   chaninfo   - updated chaninfo structure
%
% Author: Arnaud Delorme, SCCN/INC/UCSD, March 2, 2011

% Copyright (C) SCCN/INC/UCSD, March 2, 2011, arno@salk.edu
%
% This file is part of EEGLAB, see http://www.eeglab.org
% for the documentation and details.
%
% Redistribution and use in source and binary forms, with or without
% modification, are permitted provided that the following conditions are met:
%
% 1. Redistributions of source code must retain the above copyright notice,
% this list of conditions and the following disclaimer.
%
% 2. Redistributions in binary form must reproduce the above copyright notice,
% this list of conditions and the following disclaimer in the documentation
% and/or other materials provided with the distribution.
%
% THIS SOFTWARE IS PROVIDED BY THE COPYRIGHT HOLDERS AND CONTRIBUTORS "AS IS"
% AND ANY EXPRESS OR IMPLIED WARRANTIES, INCLUDING, BUT NOT LIMITED TO, THE
% IMPLIED WARRANTIES OF MERCHANTABILITY AND FITNESS FOR A PARTICULAR PURPOSE
% ARE DISCLAIMED. IN NO EVENT SHALL THE COPYRIGHT HOLDER OR CONTRIBUTORS BE
% LIABLE FOR ANY DIRECT, INDIRECT, INCIDENTAL, SPECIAL, EXEMPLARY, OR
% CONSEQUENTIAL DAMAGES (INCLUDING, BUT NOT LIMITED TO, PROCUREMENT OF
% SUBSTITUTE GOODS OR SERVICES; LOSS OF USE, DATA, OR PROFITS; OR BUSINESS
% INTERRUPTION) HOWEVER CAUSED AND ON ANY THEORY OF LIABILITY, WHETHER IN
% CONTRACT, STRICT LIABILITY, OR TORT (INCLUDING NEGLIGENCE OR OTHERWISE)
% ARISING IN ANY WAY OUT OF THE USE OF THIS SOFTWARE, EVEN IF ADVISED OF
% THE POSSIBILITY OF SUCH DAMAGE.

% Hey Arno -- this is a quick fix to make an analysis work for Makoto
% I think the old version had a bug...

function [chans, chaninfo, chanedit]= eeg_checkchanlocs(chans, chaninfo)

if nargin < 1 
    help eeg_checkchanlocs;
    return;
end

if nargin < 2
    chaninfo = [];
end

processingEEGstruct = 0;
if isfield(chans, 'data')
    processingEEGstruct = 1;
    tmpEEG = chans;
    [chans, chaninfo] = insertchans(tmpEEG.chanlocs, tmpEEG.chaninfo);

    % force Nosedir to +X (done here because of DIPFIT)
    % -------------------
    if isfield(tmpEEG.chaninfo, 'nosedir')
        if ~strcmpi(tmpEEG.chaninfo.nosedir, '+x') && all(isfield(tmpEEG.chanlocs,{'X','Y','theta','sph_theta'}))
            disp(['Note for expert users: Nose direction is now set from ''' upper(tmpEEG.chaninfo.nosedir)  ''' to default +X in EEG.chanlocs']);
            [~, chaninfo, chans] = eeg_checkchanlocs(tmpEEG.chanlocs, tmpEEG.chaninfo); % Merge all channels for rotation (FID and data channels)
            if strcmpi(chaninfo.nosedir, '+y')
                rotate = 270;
            elseif strcmpi(chaninfo.nosedir, '-x')
                rotate = 180;
            else
                rotate = 90;
            end
            for index = 1:length(chans)
                rotategrad = rotate/180*pi;
                coord = (chans(index).Y + chans(index).X*sqrt(-1))*exp(sqrt(-1)*-rotategrad);
                chans(index).Y = real(coord);
                chans(index).X = imag(coord);

                if ~isempty(chans(index).theta)
                    chans(index).theta     = chans(index).theta    -rotate;
                    chans(index).sph_theta = chans(index).sph_theta+rotate;
                    if chans(index).theta    <-180, chans(index).theta    =chans(index).theta    +360; end
                    if chans(index).sph_theta>180 , chans(index).sph_theta=chans(index).sph_theta-360; end
                end
            end

            if isfield(tmpEEG, 'dipfit')
                if isfield(tmpEEG.dipfit, 'coord_transform')
                    if isempty(tmpEEG.dipfit.coord_transform)
                        tmpEEG.dipfit.coord_transform = [0 0 0 0 0 0 1 1 1];
                    end
                    tmpEEG.dipfit.coord_transform(6) = tmpEEG.dipfit.coord_transform(6)+rotategrad;
                end
            end

            chaninfo.originalnosedir = chaninfo.nosedir;
            chaninfo.nosedir = '+X';
        end
    end
    chanedit = chans;
    complicated = true;
else
    if ~isfield(chans, 'datachan')
        [chanedit,dummy,complicated] = insertchans(chans, chaninfo);
    else
        chanedit = chans;
        complicated = true;
    end
end

nosevals       = { '+X' '-X' '+Y' '-Y' };
if ~isfield(chaninfo, 'plotrad'), chaninfo.plotrad = []; end
if ~isfield(chaninfo, 'shrink'),  chaninfo.shrink = [];  end
if ~isfield(chaninfo, 'nosedir'), chaninfo.nosedir = nosevals{1}; end

% handles deprecated fields
% -------------------------
plotrad  = [];
if isfield(chanedit, 'plotrad'),
    plotrad = chanedit(1).plotrad;
    chanedit = rmfield(chanedit, 'plotrad');
    if ischar(plotrad) && ~isempty(str2num(plotrad)), plotrad = str2num(plotrad); end
    chaninfo.plotrad = plotrad;
end
if isfield(chanedit, 'shrink') && ~isempty(chanedit(1).shrink)
    shrinkorskirt = 1;
    if ~ischar(chanedit(1).shrink)
        plotrad = 0.5/(1-chanedit(1).shrink); % convert old values
    end
    chanedit = rmfield(chanedit, 'shrink');
    chaninfo.plotrad = plotrad;
end

% set non-existent fields to []
% -----------------------------
fields    = { 'labels' 'theta' 'radius' 'X'   'Y'   'Z'   'sph_theta' 'sph_phi' 'sph_radius' 'type' 'ref' 'urchan' };
fieldtype = { 'str'    'num'   'num'    'num' 'num' 'num' 'num'       'num'     'num'        'str'  'str' 'num'    };
check_newfields = true; %length(fieldnames(chanedit)) < length(fields);
if ~isempty(chanedit)
    for index = 1:length(fields)
        if check_newfields && ~isfield(chanedit, fields{index})
            % new field
            % ---------
            if strcmpi(fieldtype{index}, 'num')
                chanedit = setfield(chanedit, {1}, fields{index}, []);
            else
                for indchan = 1:length(chanedit)
                    chanedit = setfield(chanedit, {indchan}, fields{index}, '');
                end
            end
        else
            % existing fields
            % ---------------
            allvals = {chanedit.(fields{index})};
            if isnumeric(allvals{1}) && any(cellfun(@(x)~isempty(x) & all(isnan(x)), allvals))
                posNaNs = find(cellfun(@(x)~isempty(x) & all(isnan(x)), allvals));
                for iPos = 1:length(posNaNs)
                    chanedit = setfield(chanedit, {posNaNs(iPos)}, fields{index}, []);
                end
            end
            if strcmpi(fieldtype{index}, 'num')
                if ~all(cellfun('isclass',allvals,'double'))
                    numok = cellfun(@isnumeric, allvals);
                    if any(numok == 0)
                        for indConvert = find(numok == 0)
                            chanedit = setfield(chanedit, {indConvert}, fields{index}, []);
                        end
                    end
                end
            else
                strok = cellfun('isclass', allvals,'char');
                if strcmpi(fields{index}, 'labels'), prefix = 'E'; else prefix = ''; end
                if any(strok == 0)
                    for indConvert = find(strok == 0)
                        try
                              strval   = [ prefix num2str(getfield(chanedit, {indConvert}, fields{index})) ];
                              chanedit = setfield(chanedit, {indConvert}, fields{index}, strval);
                        catch
                            chanedit = setfield(chanedit, {indConvert}, fields{index}, '');
                        end
                    end
                end
            end
        end
    end
end

if ~isequal(fieldnames(chanedit)',fields)
    try
        chanedit = orderfields(chanedit, fields);
    catch, end
end


% check channel labels
if isfield(chanedit, 'labels')
    % prefix (EDF format specification)?
<<<<<<< HEAD
    if strfind([chanedit.labels], 'EEG')  % `contains() is not back compatible
=======
    if strfind([chanedit.labels], 'EEG') % `contains() is not back compatible
>>>>>>> 83b04eac
        chanprefixes = {'EEG-', 'EEG ', 'EEG' }; % order matters
        tmp = {chanedit.labels};
        if sum(~isnan(str2double( strrep(tmp, 'EEG', '')))) < 30 % more than 30 numerical channels, i.e., EEG001, do nothing
            disp('Detected/removing ''EEG'' prefix from channel labels')
            for idx = 1:length(chanprefixes)
                tmp = strrep(tmp, chanprefixes(idx), '');
            end
            [chanedit.labels] = deal(tmp{:});
        end
    end
    if strfind([chanedit.labels], 'RDA_')  % `contains() is not back compatible
        chanprefixes = { 'BrainVision RDA_' 'RDA_' }; % order matters
        tmp = {chanedit.labels};
        disp('Detected/removing prefix from channel labels')
        for idx = 1:length(chanprefixes)
            tmp = strrep(tmp, chanprefixes(idx), '');
        end
        [chanedit.labels] = deal(tmp{:});
    end
        
    % duplicate labels?
    tmp = sort({chanedit.labels});
    if any(strcmp(tmp(1:end-1),tmp(2:end)))
        disp('Warning: some channels have the same label'); 
    end
    
    % empty labels?
     indEmpty = find(cellfun(@isempty, {chanedit.labels}));
    if ~isempty(indEmpty)
        tmpWarning = warning('backtrace'); 
        warning backtrace off;
        warning('channel labels should not be empty, creating unique labels');
        warning(tmpWarning); 
        for index = indEmpty
            chanedit(index).labels = sprintf('E%d', index);
        end
    end   

    % handle MEG
    if ~isfield(chaninfo, 'topoplot')
        if ~isempty(strfind([chanedit(1).labels], 'MLC11')) || (isfield(chanedit, 'type') && ~isempty(strfind(chanedit(1).type, 'meg')))
            disp('MEG data detected and topoplot options not set, so setting them in EEG.chaninfo')
            chaninfo.topoplot = { 'conv' 'on' 'headrad' 0.3 };
        end
    end
end

% remove fields
% -------------
if isfield(chanedit, 'sph_phi_besa'  ), chanedit = rmfield(chanedit, 'sph_phi_besa'); end
if isfield(chanedit, 'sph_theta_besa'), chanedit = rmfield(chanedit, 'sph_theta_besa'); end

% Check if some channels need conversion
% --------------------------------------
chanX        = cellfun('isempty',{ chanedit.X });
chanTheta    = cellfun('isempty',{ chanedit.theta });
chanSphTheta = cellfun('isempty',{ chanedit.sph_theta });
if any(~chanX & chanTheta) || any(~chanSphTheta & chanTheta) || any(~chanX & chanSphTheta)
    try
        % convert them all
        chanedit = convertlocs(chanedit,'auto');
    catch
        disp('eeg_checkchanlocs: Unable to convert electrode locations between coordinate systems');
    end
end

% reconstruct the chans structure
% -------------------------------
if complicated
    [chans, chaninfo.nodatchans] = getnodatchan( chanedit );
    if ~isfield(chaninfo, 'nodatchans'), chaninfo.nodatchans = []; end
    if isempty(chanedit)
        for iField = 1:length(fields)
            chanedit = setfield(chanedit, fields{iField}, []);
        end
    end
else
    chans = rmfield(chanedit,'datachan');
    chaninfo.nodatchans = [];
end

if processingEEGstruct
    tmpEEG.chanlocs = chans;
    tmpEEG.chaninfo = chaninfo;
    chans = tmpEEG;
end

% ---------------------------------------------
% separate data channels from non-data channels
% ---------------------------------------------
function [chans, fidsval] = getnodatchan(chans)
if isfield(chans,'datachan')
    [chans(cellfun('isempty',{chans.datachan})).datachan] = deal(0);
    fids = [chans.datachan] == 0;
    fidsval = chans(fids);    
    chans = rmfield(chans(~fids),'datachan');
else
    fids = [];
end

% ----------------------------------------
% fuse data channels and non-data channels
% ----------------------------------------
function [chans, chaninfo,complicated] = insertchans(chans, chaninfo, nchans)
if nargin < 3, nchans = length(chans); end
[chans.datachan] = deal(1);
complicated = false;        % whether we need complicated treatment of datachans & co further down the road.....

if isfield(chans,'type')
    mask = strcmpi({chans.type},'FID') | strcmpi({chans.type},'IGNORE');
    if any(mask)
        [chans(mask).datachan] = deal(0);
        complicated = true;
    end
end
if length(chans) > nchans && nchans ~= 0 % reference at the end of the structure
    chans(end).datachan = 0;
    complicated = true;
end
if isfield(chaninfo, 'nodatchans')
    if ~isempty(chaninfo.nodatchans) && isstruct(chaninfo.nodatchans)
        chanlen = length(chans);
        for index = 1:length(chaninfo.nodatchans)
            fields = fieldnames( chaninfo.nodatchans );
            ind = chanlen+index;
            for f = 1:length( fields )
                chans = setfield(chans, { ind }, fields{f}, getfield( chaninfo.nodatchans, { index },  fields{f}));
            end
            chans(ind).datachan = 0;
            complicated = true;
        end
        chaninfo = rmfield(chaninfo, 'nodatchans');
        
        % put these channels first
        % ------------------------
        % tmp = chans(chanlen+1:end);
        % chans(length(tmp)+1:end) = chans(1:end-length(tmp));
        % chans(1:length(tmp)) = tmp;
    end
end<|MERGE_RESOLUTION|>--- conflicted
+++ resolved
@@ -203,11 +203,7 @@
 % check channel labels
 if isfield(chanedit, 'labels')
     % prefix (EDF format specification)?
-<<<<<<< HEAD
-    if strfind([chanedit.labels], 'EEG')  % `contains() is not back compatible
-=======
     if strfind([chanedit.labels], 'EEG') % `contains() is not back compatible
->>>>>>> 83b04eac
         chanprefixes = {'EEG-', 'EEG ', 'EEG' }; % order matters
         tmp = {chanedit.labels};
         if sum(~isnan(str2double( strrep(tmp, 'EEG', '')))) < 30 % more than 30 numerical channels, i.e., EEG001, do nothing
