% POPHELP - Same as matlab HTHELP but does not crash under windows.
%
% Usage: >> pophelp( function );
%        >> pophelp( function, nonmatlab );
%
% Inputs:
%   function  - string for a Matlab function name 
%               (with or without the '.m' extension).
%   nonmatlab - [0|1], 1 the file is not a Matlab file
%
% Author: Arnaud Delorme, CNL / Salk Institute, 2001
%
% See also: EEGLAB 

% Copyright (C) 2001 Arnaud Delorme, Salk Institute, arno@salk.edu
%
% This file is part of EEGLAB, see http://www.eeglab.org
% for the documentation and details.
%
% Redistribution and use in source and binary forms, with or without
% modification, are permitted provided that the following conditions are met:
%
% 1. Redistributions of source code must retain the above copyright notice,
% this list of conditions and the following disclaimer.
%
% 2. Redistributions in binary form must reproduce the above copyright notice,
% this list of conditions and the following disclaimer in the documentation
% and/or other materials provided with the distribution.
%
% THIS SOFTWARE IS PROVIDED BY THE COPYRIGHT HOLDERS AND CONTRIBUTORS "AS IS"
% AND ANY EXPRESS OR IMPLIED WARRANTIES, INCLUDING, BUT NOT LIMITED TO, THE
% IMPLIED WARRANTIES OF MERCHANTABILITY AND FITNESS FOR A PARTICULAR PURPOSE
% ARE DISCLAIMED. IN NO EVENT SHALL THE COPYRIGHT HOLDER OR CONTRIBUTORS BE
% LIABLE FOR ANY DIRECT, INDIRECT, INCIDENTAL, SPECIAL, EXEMPLARY, OR
% CONSEQUENTIAL DAMAGES (INCLUDING, BUT NOT LIMITED TO, PROCUREMENT OF
% SUBSTITUTE GOODS OR SERVICES; LOSS OF USE, DATA, OR PROFITS; OR BUSINESS
% INTERRUPTION) HOWEVER CAUSED AND ON ANY THEORY OF LIABILITY, WHETHER IN
% CONTRACT, STRICT LIABILITY, OR TORT (INCLUDING NEGLIGENCE OR OTHERWISE)
% ARISING IN ANY WAY OUT OF THE USE OF THIS SOFTWARE, EVEN IF ADVISED OF
% THE POSSIBILITY OF SUCH DAMAGE.

function pophelp( funct, nonmatlab )

if nargin <1
	help pophelp;
	return;
end
if nargin <2
	nonmatlab = 0;
end

if exist('help2html') == 2
    if length(funct) > 3 && strcmpi(funct(end-3:end), '.txt')
        %web(funct);
        fid = fopen(funct, 'r');
        text1 = textscan(fid, '%s', 'delimiter', '');
        fclose(fid);
        text1 = cellfun(@(x)[10 x], text1{1}, 'uniformoutput', false);
        tmp = char('text://<pre>', text1{:});
        tmp = tmp';
        tmp = tmp(:);
        web( tmp' );
    else
        pathHelpHTML = fileparts(which('help2html'));
        if ~isempty(findstr('NFT', pathHelpHTML)), rmpath(pathHelpHTML); end
        text1 = help2html(funct);
        if length(funct) > 4 && strcmpi(funct(1:4), 'pop_')
            try,
                text2 = help2html(funct(5:end));
                text1 = [text1 '<br><pre>___________________________________________________________________' 10 ...
                               ' ' 10 ...
                               ' The ''pop'' function above calls the eponymous Matlab function below' 10 ...
                               ' and could use some of its optional parameters' 10 ...
                               '___________________________________________________________________</pre><br><br>' text2 ];
            catch, end
        end
        if  exist('OCTAVE_VERSION','builtin') == 0
            web([ 'text://' text1 ]);
        else
            disp(text1);
        end
    end
else
<<<<<<< HEAD
    if exist('OCTAVE_VERSION','builtin') == 0
        if usejava('jvm') && usejava('awt') % display available
            doc(funct);
        end
=======
    [~,~,fileext] = fileparts(funct);
    if exist('OCTAVE_VERSION','builtin') == 0 && isequal(fileext, 'm')
        doc(funct);
>>>>>>> 7bef5608
        return;
    end

    if isempty(funct), return; end
    doc1 = readfunc(funct, nonmatlab);
    if length(funct) > 4 && strcmpi(funct(1:4), 'pop_')
        try
            doc2 = readfunc(funct(5:end), nonmatlab);
            doc1 = { doc1{:} ' ' ...
                ' _________________________________________________________________ ' ...
                           ' ' ...
                           ' The ''pop'' function above calls the eponymous Matlab function below, ' ...
                           ' which may contain more information for some parameters. '...
                           ' ' ...
                           ' _________________________________________________________________ ' ...
                           ' ' ...
                    doc2{:} };
        catch, end
    end

    if exist('OCTAVE_VERSION','builtin') ~= 0
        for iRow = 1:length(doc1)
            disp(doc1{iRow});
        end
        return
    end

    % write file for help only
    icadefs;
    if ~isempty(EEGOPTION_PATH) % in icadefs above
        homefolder = EEGOPTION_PATH;
    elseif ispc
        homefolder = getenv('USERPROFILE');
    else homefolder = '~';
    end
        
    [~,funct] = fileparts(funct);
    fileTmp = fullfile(homefolder, [ funct '_doc.m' ]);
    fid = fopen(fileTmp, 'w');
    if fid ~= -1 
        for iDoc = 1:length(doc1)
            fprintf(fid, '%%%s\n', doc1{iDoc});
        end
        fclose(fid);
        doc(fileTmp);
        drawnow; pause(2);
        delete(fileTmp);
    else
        textgui(doc1);
        h = findobj('parent', gcf, 'style', 'slider');
        try 
            icadefs; 
        catch
            GUIBUTTONCOLOR = [0.8 0.8 0.8]; 
            GUITEXTCOLOR   = 'k'; 
        end
        set(h, 'backgroundcolor', GUIBUTTONCOLOR);
        h = findobj('parent', gcf, 'style', 'pushbutton');
        set(h, 'backgroundcolor', GUIBUTTONCOLOR);
        h = findobj('parent', gca);
        set(h, 'color', GUITEXTCOLOR);
        set(gcf, 'color', BACKCOLOR);
    end

end
return;

function [doc] = readfunc(funct, nonmatlab)

doc = {};
if iseeglabdeployed
    warndlg2([ 'Some help menus not available in compiled version.' 10 'Look up help online.' ] );
end
if nonmatlab	
	fid = fopen( funct, 'r');
else
	if findstr( funct, '.m')
		fid = fopen( funct, 'r');
	else
		fid = fopen( [funct '.m'], 'r');
	end
end

if fid == -1
	error('File not found');
end

sub = 1;
try, 
    if ~isunix, sub = 0; end
catch, end

if nonmatlab
	str = fgets( fid );
	while ~feof(fid)
		str = deblank(str(1:end-sub));
        doc = { doc{:} str(1:end) };    
        str = fgets( fid );
	end
else
	str = fgets( fid );
	while (str(1) == '%')
		str = deblank(str(1:end-sub));
        doc = { doc{:} str(2:end) };    
		str = fgets( fid );
	end
end
fclose(fid);<|MERGE_RESOLUTION|>--- conflicted
+++ resolved
@@ -81,17 +81,12 @@
         end
     end
 else
-<<<<<<< HEAD
-    if exist('OCTAVE_VERSION','builtin') == 0
+    [~,~,fileext] = fileparts(funct);
+    if exist('OCTAVE_VERSION','builtin') == 0 && isequal(fileext, 'm')
         if usejava('jvm') && usejava('awt') % display available
             doc(funct);
-        end
-=======
-    [~,~,fileext] = fileparts(funct);
-    if exist('OCTAVE_VERSION','builtin') == 0 && isequal(fileext, 'm')
-        doc(funct);
->>>>>>> 7bef5608
-        return;
+            return;
+	end
     end
 
     if isempty(funct), return; end
