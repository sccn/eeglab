% std_makedesign() - create a new or edit an existing STUDY.design by 
%                    selecting specific factors to include in subsequent 
%                    1x2 or 2x2 STUDY measures and statistical computations 
%                    for this design. A STUDY may have many factors 
%                    (task or stimulus conditions, subject groups, session 
%                    numbers, trial types, etc.), but current EEGLAB
%                    STUDY statistics functions apply only to at most two 
%                    (paired or unpaired) factors. A STUDY.design may 
%                    also be (further) restricted to include only specific 
%                    subjects, datasets, or trial types.
% Usage:
%   >> [STUDY] = std_makedesign(STUDY, ALLEEG); % create a default design 
%   >> [STUDY] = std_makedesign(STUDY, ALLEEG, designind, 'key', 'val' ...);   
%
% Inputs:
%   STUDY      - EEGLAB STUDY set
%   ALLEEG     - vector of the EEG datasets included in the STUDY structure 
%   designind   - [integer > 0] index (number) of the new STUDY design {default: 1}
%
% Optional inputs:
%  'name'     - ['string'] mnemonic design name (ex: 'Targets only') 
%               {default: 'Design d', where d = designind} 
%  'variable1' - ['string'] - first independent variable or contrast. Must 
%               be a field name in STUDY.datasetinfo or in 
%               STUDY.datasetinfo.trialinfo. Typical choices include (task 
%               or other) 'condition', (subject) 'group', (subject) 'session', 
%               or other condition/group/session factors in STUDY.datasetinfo 
%               -- for example (subject factor) 'gender' or (condition factor) 
%              'timeofday', etc. If trial type variables are defined in 
%               STUDY.datasetinfo.trialinfo, they may also be used here 
%               -- for example, 'stimcolor'. However, in this case datasets 
%               consist of heterogeneous sets of trials of different types, 
%               so many dataset Plot and Tools menu items may not give 
%               interpretable results and will thus be made unavailable for 
%               selection {default: 'condition'}
%  'values1'   - {cell array of 'strings'} - 'variable1' instances to include 
%               in the design. For example, if 'variable1' is 'condition'and 
%               three values for 'condition' (e.g., 'a' , 'b', and 'c')
%               are listed in STUDY.datasetinfo, then 'indval1', { 'a' 'b' } 
%               will contrast conditions 'a' and 'b', and datasets for 
%               condition 'c' will be ignored. To combine conditions, use 
%               nested '{}'s. For example, to combine conditions 'a' and 
%               'b' into one condition and contrast it to condition 'c', 
%               specify  'indval1', { { 'a' 'b' } 'c' } {default: all values 
%               of 'variable1' in STUDY.datasetinfo}
%  'variable2' - ['string'] - second independent variable name, if any. Typically, 
%               this might refer to ('unpaired') subject group or (typically 
%               'paired') session number, etc.
%  'values2'  - {cell array of 'strings'} - variable2 values to include in the 
%               design {default: all}. Here, 'var[12]' must be field names 
%               in STUDY.datasetinfo or  STUDY.datasetinfo.trialinfo. 
%  'datselect'  - {cell array} select specific datasets and/or trials: 'datselect',
%               {'var1' {'vals'}  'var2' {'vas'}}. Selected datasets must 
%               meet all the specified conditions. For example, 'datselect',  
%               { 'condition' { 'a' 'b' } 'group' { 'g1' 'g2' } }  will 
%               select only datasets from conditions 'a' OR 'b' AND only 
%               subjects in groups 'g1' OR 'g2'. If 'subjselect' is also 
%               specified, only datasets meeting both criteria are included. 
%               'variable1' and 'variable2' will only consider
%               the values after they have passed through 'datselect' and 
%               'subjselect'. For instance, if conditions { 'a' 'b' 'c' } 
%               exist and conditions 'a' is removed by 'datselect', the only 
%               two conditions that will be considered are 'b' and 'c' 
%               (which is then equivalent to using 'variable1vals' to specify
%               values for the 'condition' factor. Calls function 
%               std_selectdataset() {default: select all datasets}
%  'subjselect' - {cell array} subject codes of specific subjects to include 
%               in the STUDY design {default: all subjects in the specified 
%               conditions, groups, etc.} If 'datselect' is also specified,
%               only datasets meeting both criteria are included. 
%  'rmfiles'  - ['on'|'off'] remove from the STUDY all data measure files 
%               NOT included in this design. Selecting this option will 
%               remove all the old measure files associated with the previous 
%               definition of this design. {default: 'off'}  
%  'filepath' - [string] file path for saving precomputed files. Default is
%               empty meaning it is in the same folder as the data.
%  'delfiles' - ['on'|'off'|'limited'] delete data files
%               associated with the design specified as parameter. 'on'
%               delete all data files related to the design. 'limited'
%               deletes all data files contained in the design. 'limited'
%               will not delete data files from other STUDY using the same
%               files. Default is 'off'.
%
% Output:
%      STUDY - The input STUDY with a new design added and designated 
%              as the current design.
%
% Examples:
%  STUDY = std_makedesign(STUDY, ALLEEG); % make default design
%
%  % create design with 1 independent variable equal to 'condition'
%  STUDY = std_makedesign(STUDY, ALLEEG, 2, 'variable1', 'condition');
%
%  % create design with 1 independent variable equal to 'condition'
%  % but only consider the sub-condition 'stim1' and 'stim2' - of course
%  % such conditions must be present in the STUDY
%  STUDY = std_makedesign(STUDY, ALLEEG, 2, 'variable1', 'condition', ...
%                    'values1', { 'stim1' 'stim2' }); 
%
%  % create design and only include subject 's1' and 's2'
%  STUDY = std_makedesign(STUDY, ALLEEG, 2, 'variable1', 'condition', ...
%                     'subjselect', { 's1' 's2' });
%
% Author: Arnaud Delorme, Institute for Neural Computation UCSD, 2010-

% Copyright (C) Arnaud Delorme, arno@salk.edu
%
% This program is free software; you can redistribute it and/or modify
% it under the terms of the GNU General Public License as published by
% the Free Software Foundation; either version 2 of the License, or
% (at your option) any later version.
%
% This program is distributed in the hope that it will be useful,
% but WITHOUT ANY WARRANTY; without even the implied warranty of
% MERCHANTABILITY or FITNESS FOR A PARTICULAR PURPOSE.  See the
% GNU General Public License for more details.
%
% You should have received a copy of the GNU General Public License
% along with this program; if not, write to the Free Software
% Foundation, Inc., 59 Temple Place, Suite 330, Boston, MA  02111-1307  USA

function [STUDY com] = std_makedesign(STUDY, ALLEEG, designind, varargin)

if nargin < 2
    help std_makedesign;
    return;
end;
if nargin < 3 
    designind = 1;
end;

defdes.name = sprintf('STUDY.design %d', designind);
defdes.cases.label = 'subject';
defdes.cases.value = {};
defdes.variable(1).label = 'condition';
defdes.variable(2).label = 'group';
defdes.variable(1).value = {};
defdes.variable(2).value = {};
defdes.variable(1).vartype = 'categorical';
defdes.variable(2).vartype = 'categorical';
defdes.filepath = '';
defdes.include = {};
orivarargin = varargin;
if ~isempty(varargin) && isstruct(varargin{1})
    defdes = varargin{1};
    varargin(1) = [];
end;
if isempty(defdes.variable(1).pairing), defdes.variable(1).pairing = 'on'; end;
if isempty(defdes.variable(2).pairing), defdes.variable(2).pairing = 'on'; end;
if isempty(defdes.filepath), defdes.filepath = ''; end;
if length(defdes.variable) == 0, defdes.variable(1).label = 'continuous'; defdes.variable(1).vartype = 'categorical'; end;
if length(defdes.variable) == 1, defdes.variable(2).label = 'continuous'; defdes.variable(2).vartype = 'categorical'; end;
if length(defdes.variable) == 2, defdes.variable(3).label = 'continuous'; defdes.variable(3).vartype = 'categorical'; end;
if length(defdes.variable) == 3, defdes.variable(4).label = 'continuous'; defdes.variable(4).vartype = 'categorical'; end;
for iVar = 1:4, if isempty(defdes.variable(iVar).vartype), defdes.variable(iVar).vartype = 'continuous'; end; end;
opt = finputcheck(varargin,  {'variable1'     'string'    []     defdes.variable(1).label;
                              'variable2'     'string'    []     defdes.variable(2).label;
                              'variable3'     'string'    []     defdes.variable(3).label;
                              'variable4'     'string'    []     defdes.variable(4).label;
                              'values1'       {'real','cell' } []     defdes.variable(1).value;
                              'values2'       {'real','cell' } []     defdes.variable(2).value;
                              'values3'       {'real','cell' } []     defdes.variable(3).value;
                              'values4'       {'real','cell' } []     defdes.variable(4).value;
                              'vartype1'      'string' {'categorical' 'continuous'}  defdes.variable(1).vartype;
                              'vartype2'      'string' {'categorical' 'continuous'}  defdes.variable(2).vartype;
                              'vartype3'      'string' {'categorical' 'continuous'}  defdes.variable(3).vartype;
                              'vartype4'      'string' {'categorical' 'continuous'}  defdes.variable(4).vartype;
                              'name'          'string'    {}     defdes.name;
                              'filepath'      'string'    {}     defdes.filepath;
                              'datselect'     'cell'      {}     defdes.include;
                              'dataselect'    'cell'      {}     {};
                              'subjselect'    'cell'      {}     defdes.cases.value;
                              'delfiles'      'string'    { 'on','off', 'limited' } 'off';
                              'verbose'       'string'    { 'on','off' } 'on';
                              'defaultdesign' 'string'    { 'on','off','forceoff'} fastif(nargin < 3, 'on', 'off') }, ...
                              'std_makedesign');
if isstr(opt), error(opt); end;
if ~isempty(opt.dataselect), opt.datselect = opt.dataselect; end;
if strcmpi(opt.variable1, 'none'), opt.variable1 = ''; end;
if strcmpi(opt.variable2, 'none'), opt.variable2 = ''; end;
if ~isempty(opt.subjselect) && iscell(opt.subjselect{1}), opt.subjselect = opt.subjselect{1}; end;
%if iscell(opt.values1), for i = 1:length(opt.values1), if iscell(opt.values1{i}), opt.values1{i} = cell2str(opt.values1{i}); end; end; end;
%if iscell(opt.values2), for i = 1:length(opt.values2), if iscell(opt.values2{i}), opt.values2{i} = cell2str(opt.values2{i}); end; end; end;
    
% build command list for history
% ------------------------------
listcom = { 'name' opt.name 'delfiles' opt.delfiles 'defaultdesign' opt.defaultdesign };
if ~isempty(opt.values1), listcom = { listcom{:} 'variable1' opt.variable1 'values1' opt.values1 'vartype1' opt.vartype1 }; end;
if ~isempty(opt.values2), listcom = { listcom{:} 'variable2' opt.variable2 'values2' opt.values2 'vartype2' opt.vartype2 }; end;
if ~isempty(opt.values2), listcom = { listcom{:} 'variable3' opt.variable2 'values3' opt.values2 'vartype3' opt.vartype3 }; end;
if ~isempty(opt.values2), listcom = { listcom{:} 'variable4' opt.variable2 'values4' opt.values2 'vartype4' opt.vartype4 }; end;
if ~isempty(opt.subjselect),  listcom = { listcom{:} 'subjselect'  opt.subjselect }; end;
if ~isempty(opt.datselect),   listcom = { listcom{:} 'datselect'  opt.datselect }; end;
if ~isempty(opt.filepath),    listcom = { listcom{:} 'filepath'  opt.filepath }; end;
if ~isempty(opt.datselect),   listcom = { listcom{:} 'datselect'  opt.datselect }; end;
    
% select specific subjects
% ------------------------
datsubjects = { STUDY.datasetinfo.subject };
if ~isempty(opt.subjselect)
    allsubjects = opt.subjselect;
else
    allsubjects = unique_bc( datsubjects );
end;
    
% delete design files
% ---------------------
if strcmpi(opt.delfiles, 'on')
    myfprintf(opt.verbose, 'Deleting all files pertaining to design %d\n', designind);
    for index = 1:length(ALLEEG)
        files = fullfile(ALLEEG(index).filepath, sprintf(opt.verbose, 'design%d*.*', designind));
        files = dir(files);
        for indf = 1:length(files)
            delete(fullfile(ALLEEG(index).filepath, files(indf).name));
        end;
    end;
elseif strcmpi(opt.delfiles, 'limited')
    myfprintf(opt.verbose, 'Deleting all files for STUDY design %d\n', designind);
    for index = 1:length(STUDY.design(designind).cell)
        filedir = [ STUDY.design(designind).cell(index).filebase '.dat*' ];
        filepath = fileparts(filedir);
        files = dir(filedir);
        for indf = 1:length(files)
            %disp(fullfile(filepath, files(indf).name));
            delete(fullfile(filepath, files(indf).name));
        end;
    end;
    for index = 1:length(STUDY.design(designind).cell)
        filedir = [ STUDY.design(designind).cell(index).filebase '.ica*' ];
        filepath = fileparts(filedir);
        files = dir(filedir);
        for indf = 1:length(files)
            %disp(fullfile(filepath, files(indf).name));
            delete(fullfile(filepath, files(indf).name));
        end;
    end;
end;

% check inputs
% ------------
[indvars indvarvals tmp paired] = std_getindvar(STUDY);
if isfield(STUDY.datasetinfo, 'trialinfo')
     alltrialinfo = { STUDY.datasetinfo.trialinfo };
     dattrialselect = cellfun(@(x)([1:length(x)]), alltrialinfo, 'uniformoutput', false);
else alltrialinfo = cell(length(STUDY.datasetinfo));
     for i=1:length(ALLEEG), dattrialselect{i} = [1:ALLEEG(i).trials]; end;
end;

% get values for each independent variable
% ----------------------------------------
m1 = strmatch(opt.variable1, indvars, 'exact'); if isempty(m1), opt.variable1 = ''; end;
m2 = strmatch(opt.variable2, indvars, 'exact'); if isempty(m2), opt.variable2 = ''; end;
m3 = strmatch(opt.variable3, indvars, 'exact'); if isempty(m3), opt.variable3 = ''; end;
m4 = strmatch(opt.variable4, indvars, 'exact'); if isempty(m4), opt.variable4 = ''; end;
if isempty(opt.values1) && ~isempty(opt.variable1), opt.values1 = indvarvals{m1}; end;
if isempty(opt.values2) && ~isempty(opt.variable2), opt.values2 = indvarvals{m2}; end;
if isempty(opt.values3) && ~isempty(opt.variable3), opt.values3 = indvarvals{m3}; end;
if isempty(opt.values4) && ~isempty(opt.variable4), opt.values4 = indvarvals{m4}; end;
if isempty(opt.variable1), opt.values1 = { '' }; end;
if isempty(opt.variable2), opt.values2 = { '' }; end;
if isempty(opt.variable3), opt.values3 = { '' }; end;
if isempty(opt.variable4), opt.values4 = { '' }; end;

% preselect data
% --------------
datselect = [1:length(STUDY.datasetinfo)];
if ~isempty(opt.datselect)
    myfprintf(opt.verbose, 'Data preselection for STUDY design\n');
    for ind = 1:2:length(opt.datselect)
        [ dattmp dattrialstmp ] = std_selectdataset( STUDY, ALLEEG, opt.datselect{ind}, opt.datselect{ind+1});
        datselect      = intersect_bc(datselect, dattmp);
        dattrialselect = intersectcell(dattrialselect, dattrialstmp);
    end;
end;
datselect = intersect_bc(datselect, strmatchmult(allsubjects, datsubjects));

<<<<<<< HEAD
% get the dataset and trials for each of the ind. variable
% --------------------------------------------------------
ns  = length(allsubjects);
nf1 = max(1,length(opt.values1));
nf2 = max(1,length(opt.values2));
myfprintf(opt.verbose, 'Building STUDY design\n');
for n1 = 1:nf1, [ dats1{n1} dattrials1{n1} ] = std_selectdataset( STUDY, ALLEEG, opt.variable1, opt.values1{n1}, fastif(strcmpi(opt.verbose, 'on'), 'verbose', 'silent')); end;
for n2 = 1:nf2, [ dats2{n2} dattrials2{n2} ] = std_selectdataset( STUDY, ALLEEG, opt.variable2, opt.values2{n2}, fastif(strcmpi(opt.verbose, 'on'), 'verbose', 'silent')); end;

% detect files from old format
% ----------------------------
if ~strcmpi(opt.defaultdesign, 'forceoff') && isempty(opt.filepath)
    if designind == 1
        if strcmpi(opt.defaultdesign, 'off')
            if isfield(STUDY, 'design') && ( ~isfield(STUDY.design, 'cell') || ~isfield(STUDY.design(1).cell, 'filebase') )
                 opt.defaultdesign = 'on';
            end;
        end;
        if isempty(dir(fullfile(ALLEEG(1).filepath, [ ALLEEG(1).filename(1:end-4) '.dat*' ]))) && ...
                isempty(dir(fullfile(ALLEEG(1).filepath, [ ALLEEG(1).filename(1:end-4) '.ica*' ])))
            opt.defaultdesign = 'off';
        end;
    else
        opt.defaultdesign = 'off';
    end;
else
    opt.defaultdesign = 'off';
end;
    
% scan subjects and conditions
% ----------------------------
count = 1;
for n1 = 1:nf1
    for n2 = 1:nf2
        % create design for this set of conditions and subject
        % ----------------------------------------------------
        datasets = intersect_bc(intersect(dats1{n1}, dats2{n2}), datselect);
        if ~isempty(datasets)
            subjects = unique_bc(datsubjects(datasets));
            for s = 1:length(subjects)
                datsubj = datasets(strmatch(subjects{s}, datsubjects(datasets), 'exact'));
                des.cell(count).dataset   = datsubj;
                des.cell(count).trials    = intersectcell(dattrialselect(datsubj), dattrials1{n1}(datsubj), dattrials2{n2}(datsubj));
                des.cell(count).value     = { opt.values1{n1} opt.values2{n2} };
                des.cell(count).case      = subjects{s};
                defaultFile = fullfile(ALLEEG(datsubj(1)).filepath, ALLEEG(datsubj(1)).filename(1:end-4));
                dirres1 = dir( [ defaultFile '.dat*' ] );
                dirres2 = dir( [ defaultFile '.ica*' ] );
                if strcmpi(opt.defaultdesign, 'on') && (~isempty(dirres1) || ~isempty(dirres2)) && isempty(opt.filepath)
                     des.cell(count).filebase = defaultFile;
                else
                    if isempty(rmblk(opt.values1{n1})),    txtval = rmblk(opt.values2{n2});
                    elseif isempty(rmblk(opt.values2{n2})) txtval = rmblk(opt.values1{n1});
                    else txtval =  [ rmblk(opt.values1{n1}) '_' rmblk(opt.values2{n2}) ];
                    end;
                    if ~isempty(txtval),      txtval = [ '_' txtval ]; end;
                    if ~isempty(subjects{s}), txtval = [ '_' rmblk(subjects{s}) txtval ]; end;
                    if isempty(opt.filepath), tmpfilepath = ALLEEG(datsubj(1)).filepath; else tmpfilepath = opt.filepath; end;
                    des.cell(count).filebase = fullfile(tmpfilepath, [ 'design' int2str(designind) txtval ] );
                    %des.cell(count).filebase = checkfilelength(des.cell(count).filebase);
                end;
                count = count+1;
            end;
        end;
    end;
end;

% create other fields for the design
% ----------------------------------
if exist('des') ~= 1
    error( [ 'One of your design is empty. This could be because the datasets/subjects/trials' 10 ...
             'you have selected do not contain any of the selected independent variables values.' 10 ...
             'Check your data and datasets carefully for any missing information.' ]);
else    
    % check for duplicate entries in filebase
    % ---------------------------------------
    if length( { des.cell.filebase } ) > length(unique({ des.cell.filebase }))
        if ~isempty(findstr('design_', des.cell(1).filebase))
            error('There is a problem with your STUDY, contact EEGLAB support');
        else
            disp('Duplicate entry detected in new design, reinitializing design with new file names');
            if length(dbstack) > 10
                error('There is probably an issue with the folder names - move the files and try again');
            end;
            [STUDY com] = std_makedesign(STUDY, ALLEEG, designind, orivarargin{:}, 'defaultdesign', 'forceoff');
            return;
        end
    end;

    %allval1 = unique_bc(cellfun(@(x)x{1}, { des.cell.value }, 'uniformoutput', false));
    %allval2 = unique_bc(cellfun(@(x)x{2}, { des.cell.value }, 'uniformoutput', false));
    des.name              = opt.name;
    des.filepath          = opt.filepath;
    des.variable(1).label = opt.variable1;
    des.variable(2).label = opt.variable2;
    des.variable(1).pairing = opt.pairing1;
    des.variable(2).pairing = opt.pairing2;
=======
des.name              = opt.name;
des.filepath          = opt.filepath;
if ~isempty(opt.variable1)
    des.variable(1).label   = opt.variable1;
>>>>>>> 0b9218d6
    des.variable(1).value   = opt.values1;
    des.variable(1).vartype = opt.vartype1;
    des.variable(1).pairing  = paired{m1};
end;
if ~isempty(opt.variable2)
    des.variable(2).label   = opt.variable2;
    des.variable(2).value   = opt.values2;
    des.variable(2).vartype = opt.vartype2;
    des.variable(2).pairing  = paired{m2};
end;
if ~isempty(opt.variable3)
    des.variable(3).label   = opt.variable3;
    des.variable(3).value   = opt.values3;
    des.variable(3).vartype = opt.vartype3;
    des.variable(3).pairing  = paired{m3};
end;
if ~isempty(opt.variable4)
    des.variable(4).label   = opt.variable4;
    des.variable(4).value   = opt.values4;
    des.variable(4).vartype = opt.vartype4;
    des.variable(4).pairing  = paired{m4};
end;
des.include             = opt.datselect;
des.cases.label = 'subject';
des.cases.value = opt.subjselect;
if isempty(des.cases.value) des.cases.value = STUDY.subject; end;

fieldorder = { 'name' 'filepath' 'variable' 'cases' 'include' };
if ~isfield(des, 'variable'), des.variable = []; end;
des        = orderfields(des, fieldorder);
try, 
    STUDY.design = orderfields(STUDY.design, fieldorder);
catch,
    STUDY.design = [];
end;

if ~isfield(STUDY, 'design') || isempty(STUDY.design)
    STUDY.design = des;
else
    STUDY.design(designind) = des;  % fill STUDY.design
end;

% remove empty variables
if designind <= length(STUDY.design)
    for iVar = length(STUDY.design(designind).variable):-1:1
        if isempty(STUDY.design(designind).variable(iVar).label)
            STUDY.design(designind).variable(iVar) = [];
        end;
    end;
end;

% select the new design in the STUDY output
% -----------------------------------------
STUDY.currentdesign     = designind;
STUDY = std_selectdesign(STUDY, ALLEEG, designind); 

% build output command
% --------------------
com = sprintf('STUDY = std_makedesign(STUDY, ALLEEG, %d, %s);', designind, vararg2str( listcom ) );

% ---------------------------------------------------

% return intersection of cell arrays
% ----------------------------------
function res = intersectcell(a, b, c);
if nargin > 2
    res = intersectcell(a, intersectcell(b, c));
else
    for index = 1:length(a)
        res{index} = intersect_bc(a{index}, b{index});
    end;
end;

% perform multi strmatch
% ----------------------
function res = strmatchmult(a, b);
    res = [];
    for index = 1:length(a)
        res = [ res strmatch(a{index}, b, 'exact')' ];
    end;

% remove blanks
% -------------
function res = rmblk(a);
    if iscell(a), a = cell2str(a); end;
    if ~isstr(a), a = num2str(a); end;
    res = a;
    res(find(res == ' ')) = '_';
    res(find(res == '\')) = '_';    
    res(find(res == '/')) = '_';    
    res(find(res == ':')) = '_';    
    res(find(res == ';')) = '_';    
    res(find(res == '"')) = '_';    
    
function strval = cell2str(vals);
    strval = vals{1};
    for ind = 2:length(vals)
        strval = [ strval ' - ' vals{ind} ];
    end;

function tmpfile = checkfilelength(tmpfile);
    if length(tmpfile) > 120,
        tmpfile = tmpfile(1:120);
    end;

function myfprintf(verbose, varargin);
    if strcmpi(verbose, 'on'), fprintf(varargin{:}); end;<|MERGE_RESOLUTION|>--- conflicted
+++ resolved
@@ -145,8 +145,6 @@
     defdes = varargin{1};
     varargin(1) = [];
 end;
-if isempty(defdes.variable(1).pairing), defdes.variable(1).pairing = 'on'; end;
-if isempty(defdes.variable(2).pairing), defdes.variable(2).pairing = 'on'; end;
 if isempty(defdes.filepath), defdes.filepath = ''; end;
 if length(defdes.variable) == 0, defdes.variable(1).label = 'continuous'; defdes.variable(1).vartype = 'categorical'; end;
 if length(defdes.variable) == 1, defdes.variable(2).label = 'continuous'; defdes.variable(2).vartype = 'categorical'; end;
@@ -178,7 +176,6 @@
 if ~isempty(opt.dataselect), opt.datselect = opt.dataselect; end;
 if strcmpi(opt.variable1, 'none'), opt.variable1 = ''; end;
 if strcmpi(opt.variable2, 'none'), opt.variable2 = ''; end;
-if ~isempty(opt.subjselect) && iscell(opt.subjselect{1}), opt.subjselect = opt.subjselect{1}; end;
 %if iscell(opt.values1), for i = 1:length(opt.values1), if iscell(opt.values1{i}), opt.values1{i} = cell2str(opt.values1{i}); end; end; end;
 %if iscell(opt.values2), for i = 1:length(opt.values2), if iscell(opt.values2{i}), opt.values2{i} = cell2str(opt.values2{i}); end; end; end;
     
@@ -274,110 +271,10 @@
 end;
 datselect = intersect_bc(datselect, strmatchmult(allsubjects, datsubjects));
 
-<<<<<<< HEAD
-% get the dataset and trials for each of the ind. variable
-% --------------------------------------------------------
-ns  = length(allsubjects);
-nf1 = max(1,length(opt.values1));
-nf2 = max(1,length(opt.values2));
-myfprintf(opt.verbose, 'Building STUDY design\n');
-for n1 = 1:nf1, [ dats1{n1} dattrials1{n1} ] = std_selectdataset( STUDY, ALLEEG, opt.variable1, opt.values1{n1}, fastif(strcmpi(opt.verbose, 'on'), 'verbose', 'silent')); end;
-for n2 = 1:nf2, [ dats2{n2} dattrials2{n2} ] = std_selectdataset( STUDY, ALLEEG, opt.variable2, opt.values2{n2}, fastif(strcmpi(opt.verbose, 'on'), 'verbose', 'silent')); end;
-
-% detect files from old format
-% ----------------------------
-if ~strcmpi(opt.defaultdesign, 'forceoff') && isempty(opt.filepath)
-    if designind == 1
-        if strcmpi(opt.defaultdesign, 'off')
-            if isfield(STUDY, 'design') && ( ~isfield(STUDY.design, 'cell') || ~isfield(STUDY.design(1).cell, 'filebase') )
-                 opt.defaultdesign = 'on';
-            end;
-        end;
-        if isempty(dir(fullfile(ALLEEG(1).filepath, [ ALLEEG(1).filename(1:end-4) '.dat*' ]))) && ...
-                isempty(dir(fullfile(ALLEEG(1).filepath, [ ALLEEG(1).filename(1:end-4) '.ica*' ])))
-            opt.defaultdesign = 'off';
-        end;
-    else
-        opt.defaultdesign = 'off';
-    end;
-else
-    opt.defaultdesign = 'off';
-end;
-    
-% scan subjects and conditions
-% ----------------------------
-count = 1;
-for n1 = 1:nf1
-    for n2 = 1:nf2
-        % create design for this set of conditions and subject
-        % ----------------------------------------------------
-        datasets = intersect_bc(intersect(dats1{n1}, dats2{n2}), datselect);
-        if ~isempty(datasets)
-            subjects = unique_bc(datsubjects(datasets));
-            for s = 1:length(subjects)
-                datsubj = datasets(strmatch(subjects{s}, datsubjects(datasets), 'exact'));
-                des.cell(count).dataset   = datsubj;
-                des.cell(count).trials    = intersectcell(dattrialselect(datsubj), dattrials1{n1}(datsubj), dattrials2{n2}(datsubj));
-                des.cell(count).value     = { opt.values1{n1} opt.values2{n2} };
-                des.cell(count).case      = subjects{s};
-                defaultFile = fullfile(ALLEEG(datsubj(1)).filepath, ALLEEG(datsubj(1)).filename(1:end-4));
-                dirres1 = dir( [ defaultFile '.dat*' ] );
-                dirres2 = dir( [ defaultFile '.ica*' ] );
-                if strcmpi(opt.defaultdesign, 'on') && (~isempty(dirres1) || ~isempty(dirres2)) && isempty(opt.filepath)
-                     des.cell(count).filebase = defaultFile;
-                else
-                    if isempty(rmblk(opt.values1{n1})),    txtval = rmblk(opt.values2{n2});
-                    elseif isempty(rmblk(opt.values2{n2})) txtval = rmblk(opt.values1{n1});
-                    else txtval =  [ rmblk(opt.values1{n1}) '_' rmblk(opt.values2{n2}) ];
-                    end;
-                    if ~isempty(txtval),      txtval = [ '_' txtval ]; end;
-                    if ~isempty(subjects{s}), txtval = [ '_' rmblk(subjects{s}) txtval ]; end;
-                    if isempty(opt.filepath), tmpfilepath = ALLEEG(datsubj(1)).filepath; else tmpfilepath = opt.filepath; end;
-                    des.cell(count).filebase = fullfile(tmpfilepath, [ 'design' int2str(designind) txtval ] );
-                    %des.cell(count).filebase = checkfilelength(des.cell(count).filebase);
-                end;
-                count = count+1;
-            end;
-        end;
-    end;
-end;
-
-% create other fields for the design
-% ----------------------------------
-if exist('des') ~= 1
-    error( [ 'One of your design is empty. This could be because the datasets/subjects/trials' 10 ...
-             'you have selected do not contain any of the selected independent variables values.' 10 ...
-             'Check your data and datasets carefully for any missing information.' ]);
-else    
-    % check for duplicate entries in filebase
-    % ---------------------------------------
-    if length( { des.cell.filebase } ) > length(unique({ des.cell.filebase }))
-        if ~isempty(findstr('design_', des.cell(1).filebase))
-            error('There is a problem with your STUDY, contact EEGLAB support');
-        else
-            disp('Duplicate entry detected in new design, reinitializing design with new file names');
-            if length(dbstack) > 10
-                error('There is probably an issue with the folder names - move the files and try again');
-            end;
-            [STUDY com] = std_makedesign(STUDY, ALLEEG, designind, orivarargin{:}, 'defaultdesign', 'forceoff');
-            return;
-        end
-    end;
-
-    %allval1 = unique_bc(cellfun(@(x)x{1}, { des.cell.value }, 'uniformoutput', false));
-    %allval2 = unique_bc(cellfun(@(x)x{2}, { des.cell.value }, 'uniformoutput', false));
-    des.name              = opt.name;
-    des.filepath          = opt.filepath;
-    des.variable(1).label = opt.variable1;
-    des.variable(2).label = opt.variable2;
-    des.variable(1).pairing = opt.pairing1;
-    des.variable(2).pairing = opt.pairing2;
-=======
 des.name              = opt.name;
 des.filepath          = opt.filepath;
 if ~isempty(opt.variable1)
     des.variable(1).label   = opt.variable1;
->>>>>>> 0b9218d6
     des.variable(1).value   = opt.values1;
     des.variable(1).vartype = opt.vartype1;
     des.variable(1).pairing  = paired{m1};
