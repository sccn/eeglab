--- conflicted
+++ resolved
@@ -284,7 +284,6 @@
     des.variable(2).value   = opt.values2;
     des.variable(2).vartype = opt.vartype2;
     des.variable(2).pairing  = paired{m2};
-<<<<<<< HEAD
 end;
 if ~isempty(opt.variable3)
     des.variable(3).label   = opt.variable3;
@@ -292,15 +291,6 @@
     des.variable(3).vartype = opt.vartype3;
     des.variable(3).pairing  = paired{m3};
 end;
-=======
-end;
-if ~isempty(opt.variable3)
-    des.variable(3).label   = opt.variable3;
-    des.variable(3).value   = opt.values3;
-    des.variable(3).vartype = opt.vartype3;
-    des.variable(3).pairing  = paired{m3};
-end;
->>>>>>> 647e29c9
 if ~isempty(opt.variable4)
     des.variable(4).label   = opt.variable4;
     des.variable(4).value   = opt.values4;
@@ -328,17 +318,11 @@
 end;
 
 % remove empty variables
-<<<<<<< HEAD
-for iVar = length(STUDY.design(designind).variable):-1:1
-    if isempty(STUDY.design(designind).variable(iVar).label)
-        STUDY.design(designind).variable(iVar) = [];
-=======
 if designind <= length(STUDY.design)
     for iVar = length(STUDY.design(designind).variable):-1:1
         if isempty(STUDY.design(designind).variable(iVar).label)
             STUDY.design(designind).variable(iVar) = [];
         end;
->>>>>>> 647e29c9
     end;
 end;
 
