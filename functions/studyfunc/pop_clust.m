% pop_clust() - select and run a clustering algorithm on components from an EEGLAB STUDY 
%               structure of EEG datasets. Clustering data should be prepared beforehand using 
%               pop_preclust() and/or std_preclust(). The number of clusters must be
%               specified in advance. If called in gui mode, the pop_clustedit() window
%               appears when the clustering is complete to display clustering results
%               and allow the user to review and edit them.
% Usage: 
%               >> STUDY = pop_clust( STUDY, ALLEEG); % pop up a graphic interface
%               >> STUDY = pop_clust( STUDY, ALLEEG, 'key1', 'val1', ...); % no pop-up
% Inputs:
%   STUDY       - an EEGLAB STUDY set containing some or all of the EEG sets in ALLEEG. 
%   ALLEEG      - a vector of loaded EEG dataset structures of all sets in the STUDY set.
%
% Optional Inputs:
%   'algorithm' - ['kmeans'|'kmeanscluster'|'Neural Network'] algorithm to be used for 
%                 clustering. The 'kmeans' options requires the statistical toolbox. The
%                 'kmeanscluster' option is included in EEGLAB. The 'Neural Network' 
%                  option requires the Matlab Neural Net toolbox {default: 'kmeans'} 
%   'clus_num'  - [integer] the number of desired clusters (must be > 1)
%                 {default: 20}. Not neccesary when using Affinity Propagation algorithm 
%   'maxiter'   - maximun numer of iterations when using Affinity Propagation algorithm 
%   'outliers'  - [integer] identify outliers further than the given number of standard
%                 deviations from any cluster centroid. Inf --> identify no such outliers.
%                 {default: Inf from the command line; 3 for 'kmeans' from the pop window}
%   'save'      - ['on' | 'off'] save the updated STUDY to disk {default: 'off'} 
%   'filename'  - [string] if save option is 'on', save the STUDY under this file name
%                    {default: current STUDY filename}
%   'filepath'  - [string] if save option is 'on', will save the STUDY in this directory 
%                    {default: current STUDY filepath}
% Outputs:
%   STUDY       - as input, but modified adding the clustering results.
%
% Graphic interface buttons:
%  "Clustering algorithm" - [list box] display/choose among the available clustering 
%                           algorithms. 
%  "Number of clusters to compute" - [edit box] the number of desired clusters (>2)
%  "Identify outliers"  - [check box] check to detect outliers. 
%  "Save STUDY"         - [check box] check to save the updated STUDY after clustering 
%                         is performed. If no file entered, overwrites the current STUDY. 
%
%  See also  pop_clustedit(), pop_preclust(), std_preclust(), pop_clust()
%
% Authors:  Hilit Serby & Arnaud Delorme, SCCN, INC, UCSD, October 11, 2004

% Copyright (C) Hilit Serby, SCCN, INC, UCSD, October 11, 2004, hilit@sccn.ucsd.edu
%
% This program is free software; you can redistribute it and/or modify
% it under the terms of the GNU General Public License as published by
% the Free Software Foundation; either version 2 of the License, or
% (at your option) any later version.
%
% This program is distributed in the hope that it will be useful,
% but WITHOUT ANY WARRANTY; without even the implied warranty of
% MERCHANTABILITY or FITNESS FOR A PARTICULAR PURPOSE.  See the
% GNU General Public License for more details.
%
% You should have received a copy of the GNU General Public License
% along with this program; if not, write to the Free Software
% Foundation, Inc., 59 Temple Place, Suite 330, Boston, MA  02111-1307  USA

% Coding notes: Useful information on functions and global variables used.

function [STUDY, ALLEEG, command] = pop_clust(STUDY, ALLEEG, varargin)

command = '';
if nargin < 2
    help pop_clust;
    return;
end;

if isempty(STUDY.etc)
    error('No pre-clustering information, pre-cluster first!');
end;
if ~isfield(STUDY.etc, 'preclust')
    error('No pre-clustering information, pre-cluster first!');
end;
if isempty(STUDY.etc.preclust)
    error('No pre-clustering information, pre-cluster first!');
end;

% check that the path to the stat toolbox comes first (conflict
% with Fieldtrip)
kmeansPath = fileparts(which('kmeans'));
if ~isempty(kmeansPath)
    rmpath(kmeansPath);
    addpath(kmeansPath);
end;
        
if isempty(varargin) %GUI call
    
    % remove clusters below clustering level (done also after GUI)
    % --------------------------------------
    rmindex    = [];
    clustlevel = STUDY.etc.preclust.clustlevel;
    nameclustbase = STUDY.cluster(clustlevel).name;
    if clustlevel == 1
        rmindex = [2:length(STUDY.cluster)];
    else
        for index = 2:length(STUDY.cluster)
            if strcmpi(STUDY.cluster(index).parent{1}, nameclustbase) & ~strncmpi('Notclust',STUDY.cluster(index).name,8)
                rmindex = [ rmindex index ];
            end;
        end;        
    end;
    
    if length(STUDY.cluster) > 2 & ~isempty(rmindex)
        resp = questdlg2('Clustering again will delete the last clustering results', 'Warning', 'Cancel', 'Ok', 'Ok');
        if strcmpi(resp, 'cancel'), return; end;
    end;
    
	alg_options = {'Kmeans (stat. toolbox)' 'Neural Network (stat. toolbox)' 'Kmeanscluster (no toolbox)' 'Affinity Propagation' }; %'Hierarchical tree' 
	set_outliers = ['set(findobj(''parent'', gcbf, ''tag'', ''outliers_std''), ''enable'', fastif(get(gcbo, ''value''), ''on'', ''off''));'...
                            'set(findobj(''parent'', gcbf, ''tag'', ''std_txt''), ''enable'', fastif(get(gcbo, ''value''), ''on'', ''off''));']; 
                        
	algoptions = [ 'set(findobj(''parent'', gcbf, ''userdata'', ''kmeans''), ''enable'', fastif(get(gcbo, ''value'')==1, ''on'', ''off''));' ...
                  'if  get(findobj(''parent'', gcbf, ''tag'', ''clust_algorithm''),''value'') == 4 ;'...
                  'set(findobj(''parent'', gcbf, ''tag'', ''clust_num''), ''enable'', ''off''); else; set(findobj(''parent'', gcbf, ''tag'', ''clust_num''), ''enable'', ''on''); end;'];
	
    saveSTUDY = [ 'set(findobj(''parent'', gcbf, ''userdata'', ''save''), ''enable'', fastif(get(gcbo, ''value'')==1, ''on'', ''off''));' ];
	browsesave = [ '[filename, filepath] = uiputfile2(''*.study'', ''Save STUDY with .study extension -- pop_clust()''); ' ... 
                      'set(findobj(''parent'', gcbf, ''tag'', ''studyfile''), ''string'', [filepath filename]);' ];
    if ~exist('kmeans'), valalg = 3; else valalg = 1; end;
                  
    strclust = '';
    if STUDY.etc.preclust.clustlevel > length(STUDY.cluster)
        STUDY.etc.preclust.clustlevel = 1;
    end;
    if STUDY.etc.preclust.clustlevel == 1
        strclust = [ 'Performing clustering on cluster ''' STUDY.cluster(STUDY.etc.preclust.clustlevel).name '''' ];
    else
        strclust = [ 'Performing sub-clustering on cluster ''' STUDY.cluster(STUDY.etc.preclust.clustlevel).name '''' ];
    end;
    
    numClust = ceil(mean(cellfun(@length, { STUDY.datasetinfo.comps })));
    if numClust > 2, numClustStr = num2str(numClust);
    else             numClustStr = '10';
    end;
    
	clust_param = inputgui( { [1] [1] [1 1] [1 0.5 0.5 ] [ 1 0.5 0.5 ] }, ...
	{ {'style' 'text'       'string' strclust 'fontweight' 'bold'  } {} ...
      {'style' 'text'       'string' 'Clustering algorithm:' } ...
      {'style' 'popupmenu'  'string' alg_options  'value' valalg 'tag' 'clust_algorithm'  'Callback' algoptions } ...
      {'style' 'text'       'string' 'Number of clusters to compute:' } ...
      {'style' 'edit'       'string' numClustStr 'tag' 'clust_num' } {} ...
      {'style' 'checkbox'   'string' 'Separate outliers (enter std.)' 'tag' 'outliers_on' 'value' 0 'Callback' set_outliers 'userdata' 'kmeans' 'enable' 'on' } ...
      {'style' 'edit'       'string' '3' 'tag' 'outliers_std' 'enable' 'off' } {} },...
                            'pophelp(''pop_clust'')', 'Set clustering algorithm -- pop_clust()' , [] , 'normal', [ 1 .5 1 1 1]);
	
	if ~isempty(clust_param)
        
        % removing previous cluster information
        % -------------------------------------
        if ~isempty(rmindex)
            fprintf('Removing child clusters of ''%s''...\n', nameclustbase);
            STUDY.cluster(rmindex)          = [];
            STUDY.cluster(clustlevel).child = [];
            if clustlevel == 1 & length(STUDY.cluster) > 1
                STUDY.cluster(1).child = { STUDY.cluster(2).name }; % "Notclust" cluster
            end;
        end;
        
        clus_alg = alg_options{clust_param{1}};
        clus_num = str2num(clust_param{2});
        outliers_on = clust_param{3};
        stdval = clust_param{4};
                
        outliers = [];
        try
            clustdata = STUDY.etc.preclust.preclustdata;
        catch
            error('Error accesing preclustering data. Perform pre-clustering.');
        end;
        command = '[STUDY] = pop_clust(STUDY, ALLEEG,';
        
        if ~isempty(findstr(clus_alg, 'Kmeanscluster')), clus_alg = 'kmeanscluster'; end;
        if ~isempty(findstr(clus_alg, 'Kmeans ')), clus_alg = 'kmeans'; end;
        if ~isempty(findstr(clus_alg, 'Neural ')), clus_alg = 'neural network'; end;
        
        disp('Clustering ...');
        
        switch clus_alg
            case { 'kmeans' 'kmeanscluster' }
                command = sprintf('%s %s%s%s %d %s', command, '''algorithm'',''', clus_alg, ''',''clus_num'', ', clus_num, ',');
                if outliers_on
                    command = sprintf('%s %s %s %s', command, '''outliers'', ', stdval, ',');
                    [IDX,C,sumd,D,outliers] = robust_kmeans(clustdata,clus_num,str2num(stdval),5,lower(clus_alg));
                    [STUDY] = std_createclust(STUDY, ALLEEG, 'clusterind', IDX, 'algorithm', {'robust_kmeans', clus_num});
                else
                    if strcmpi(clus_alg, 'kmeans')
                        [IDX,C,sumd,D] = kmeans(clustdata,clus_num,'replicates',10,'emptyaction','drop');
                    else
                        %[IDX,C,sumd,D] = kmeanscluster(clustdata,clus_num);
                        [C,IDX,sumd] =kmeans_st(real(clustdata),clus_num,150);
                    end;
                    [STUDY] = std_createclust(STUDY, ALLEEG, 'clusterind', IDX, 'algorithm', {'Kmeans', clus_num});
                end    
         case 'Hierarchical tree'
             %[IDX,C] = hierarchical_tree(clustdata,clus_num);
             %[STUDY] = std_createclust(STUDY,IDX,C,  {'Neural Network', clus_num});
         case 'neural network'
             [IDX,C] = neural_net(clustdata,clus_num);
             [STUDY] = std_createclust(STUDY, ALLEEG, 'clusterind', IDX, 'algorithm',  {'Neural Network', clus_num});
             command = sprintf('%s %s %d %s', command, '''algorithm'', ''Neural Network'',''clus_num'', ', clus_num, ',');
             
         case 'Affinity Propagation'
             command = sprintf('%s %s%s%s %d %s', command, '''algorithm'',''Affinity Propagation'',');            
             [IDX,C,sumd] = std_apcluster(clustdata,'maxits',200);
             [STUDY]      = std_createclust(STUDY, ALLEEG, 'clusterind', IDX, 'algorithm', {'Affinity Propagation',size(C,1)});
        end
        disp('Done.');
        
        % If save updated STUDY to disk
        save_on = 0; % old option to save STUDY
        if save_on
            command = sprintf('%s %s', command, '''save'', ''on'',');
            if ~isempty(clust_param{6})
                [filepath filename ext] = fileparts(clust_param{6});
                command = sprintf('%s%s%s%s%s%s', command, '''filename'', ''', [filename ext], ', ''filepath'', ''', filepath, ''');' );
                STUDY = pop_savestudy(STUDY, ALLEEG, 'filename', [filename ext], 'filepath', filepath);
              else
                command(end:end+1) = ');';
                if (~isempty(STUDY.filename)) & (~isempty(STUDY.filepath))
                    STUDY = pop_savestudy(STUDY, ALLEEG, 'filename', STUDY.filename, 'filepath', STUDY.filepath);
                else
                    STUDY = pop_savestudy(STUDY, ALLEEG);
                end
           end
       else
           command(end:end+1) = ');';
        end
           
<<<<<<< HEAD
       % Call menu to plot clusters (use EEGLAB menu which include std_envtopo)
       LASTCOM = command;
       eval([ get(findobj(findobj('tag', 'EEGLAB'), 'Label', 'Edit/plot clusters'), 'callback') ] );
       %[STUDY com] = pop_clustedit(STUDY, ALLEEG); 
=======
       % Call menu to plot clusters (use EEGLAB menu which include
       % std_envtopo) - this crashed the hisotry
       %eval( [ get(findobj(findobj('tag', 'EEGLAB'), 'Label', 'Edit/plot clusters'), 'callback') ] );
       [STUDY LASTCOM] = pop_clustedit(STUDY, ALLEEG); 
       command = [ command LASTCOM ];
>>>>>>> 255365b3
	end
    
else %command line call
    % remove clusters below clustering level (done also after GUI)
    % --------------------------------------
    rmindex    = [];
    clustlevel = STUDY.etc.preclust.clustlevel;
    nameclustbase = STUDY.cluster(clustlevel).name;
    if clustlevel == 1
        rmindex = [2:length(STUDY.cluster)];
    else
        for index = 2:length(STUDY.cluster)
            if strcmpi(STUDY.cluster(index).parent{1}, nameclustbase) & ~strncmpi('Notclust',STUDY.cluster(index).name,8)
                rmindex = [ rmindex index ];
            end;
        end;        
    end;
    if ~isempty(rmindex)
        fprintf('Removing child clusters of ''%s''...\n', nameclustbase);
        STUDY.cluster(rmindex)          = [];
        STUDY.cluster(clustlevel).child = [];
        if clustlevel == 1 & length(STUDY.cluster) > 1
            STUDY.cluster(1).child = { STUDY.cluster(2).name }; % "Notclust" cluster
        end;
    end;

    %default values
    algorithm = 'kmeans';
    clus_num  = 20;
    save     = 'off';
    filename = STUDY.filename;
    filepath = STUDY.filepath;
    outliers = Inf; % default std is Inf - no outliers
    maxiter  = 200;
    
    if mod(length(varargin),2) ~= 0
        error('pop_clust(): input variables must be specified in pairs: keywords, values');
    end
    
    for k = 1:2:length(varargin)
        switch(varargin{k})
            case 'algorithm'
                algorithm  = varargin{k+1};
            case 'clus_num'
                clus_num   = varargin{k+1};
            case 'outliers'
                outliers   =  varargin{k+1};                
            case 'save'
                save       = varargin{k+1};
            case 'filename' 
                filename   = varargin{k+1};
            case 'filepath'
                filepath   = varargin{k+1};
            case 'maxiter' 
                maxiter    = varargin{k+1};
        end
    end    
    if clus_num < 2
        clus_num = 2;
    end
    
    clustdata = STUDY.etc.preclust.preclustdata;
    switch lower(algorithm)
        case { 'kmeans' 'kmeanscluster' }
            if outliers == Inf
                if strcmpi(algorithm, 'kmeans')
                    [IDX,C,sumd,D] = kmeans(clustdata,clus_num,'replicates',10,'emptyaction','drop');
                else
                    [IDX,C,sumd,D] = kmeanscluster(clustdata,clus_num);
                end;
                [STUDY] = std_createclust(STUDY, ALLEEG, 'clusterind', IDX, 'algorithm', {'Kmeans', clus_num});
            else
                [IDX,C,sumd,D,outliers] = robust_kmeans(clustdata,clus_num,outliers,5, algorithm);
                [STUDY] = std_createclust(STUDY, ALLEEG, 'clusterind', IDX, 'algorithm', {'robust_kmeans', clus_num});
            end
        case 'neural network'
            [IDX,C] = neural_net(clustdata,clus_num);
            [STUDY] = std_createclust(STUDY, ALLEEG, 'clusterind', IDX, 'algorithm',  {'Neural Network', clus_num});
        case 'Affinity Propagation'           
             [IDX,C,sumd] = std_apcluster(clustdata,'maxits',maxiter);
             [STUDY]      = std_createclust(STUDY, ALLEEG, 'clusterind', IDX, 'algorithm', {'Affinity Propagation',size(C,1)});
        otherwise
            disp('pop_clust: unknown algorithm return');
            return
    end
            % If save updated STUDY to disk
    if strcmpi(save,'on')
        if (~isempty(STUDY.filename)) & (~isempty(STUDY.filepath))
            STUDY = pop_savestudy(STUDY, 'filename', STUDY.filename, 'filepath', STUDY.filepath);
        else
            STUDY = pop_savestudy(STUDY);
        end
   end       
end
STUDY.saved = 'no';


% IDX - index of cluster for each component. Ex: 63 components and 2
% clusters: IDX will be a 61x1 vector of 1 and 2 (and 0=outlisers)
% C - centroid for clusters. If 2 clusters, size will be 2 x
%     width of the preclustering matrix
function [STUDY] = std_createclust2_old(STUDY,IDX,C, algorithm)

% Find the next available cluster index
% -------------------------------------
clusters = [];
cls = size(C,1); % number of cluster = number of row of centroid matrix
nc  = 0; % index of last cluster 
for k =  1:length(STUDY.cluster)
    ti = strfind(STUDY.cluster(k).name, ' ');
    tmp = STUDY.cluster(k).name(ti(end) + 1:end);
    nc = max(nc,str2num(tmp));
    % check if there is a cluster of Notclust components
    if strcmp(STUDY.cluster(k).parent,STUDY.cluster(STUDY.etc.preclust.clustlevel).name) 
        STUDY.cluster(k).preclust.preclustparams = STUDY.etc.preclust.preclustparams;
        clusters = [clusters k];
    end
end
len = length(STUDY.cluster);

if ~isempty(find(IDX==0)) %outliers exist
    firstind = 0;
    nc  = nc + 1;
    len = len + 1;
else
    firstind = 1;
end

% create all clusters
% -------------------
for k = firstind:cls 
    
    % cluster name
    % ------------
    if k == 0
         STUDY.cluster(len).name   = [ 'outlier ' num2str(k+nc)];
    else STUDY.cluster(k+len).name = [ 'Cls ' num2str(k+nc)];
    end

    % find indices
    % ------------
    tmp = find(IDX==k); % IDX contains the cluster index for each component
    STUDY.cluster(k+len).sets  = STUDY.cluster(STUDY.etc.preclust.clustlevel).sets(:,tmp);
    STUDY.cluster(k+len).comps = STUDY.cluster(STUDY.etc.preclust.clustlevel).comps(tmp);
    STUDY.cluster(k+len).algorithm = algorithm;
    STUDY.cluster(k+len).parent{end+1} = STUDY.cluster(STUDY.etc.preclust.clustlevel).name;
    STUDY.cluster(k+len).child = [];
    STUDY.cluster(k+len).preclust.preclustdata = STUDY.etc.preclust.preclustdata(tmp,:);
    STUDY.cluster(k+len).preclust.preclustparams = STUDY.etc.preclust.preclustparams;
    STUDY.cluster(k+len).preclust.preclustcomps = STUDY.etc.preclust.preclustcomps;

    %update parents clusters with cluster child indices
    % -------------------------------------------------
    STUDY.cluster(STUDY.etc.preclust.clustlevel).child{end+1} = STUDY.cluster(k+nc).name;
end

clusters = [ clusters firstind+len:cls+len];%the new created clusters indices.<|MERGE_RESOLUTION|>--- conflicted
+++ resolved
@@ -229,18 +229,11 @@
            command(end:end+1) = ');';
         end
            
-<<<<<<< HEAD
-       % Call menu to plot clusters (use EEGLAB menu which include std_envtopo)
-       LASTCOM = command;
-       eval([ get(findobj(findobj('tag', 'EEGLAB'), 'Label', 'Edit/plot clusters'), 'callback') ] );
-       %[STUDY com] = pop_clustedit(STUDY, ALLEEG); 
-=======
        % Call menu to plot clusters (use EEGLAB menu which include
        % std_envtopo) - this crashed the hisotry
        %eval( [ get(findobj(findobj('tag', 'EEGLAB'), 'Label', 'Edit/plot clusters'), 'callback') ] );
        [STUDY LASTCOM] = pop_clustedit(STUDY, ALLEEG); 
        command = [ command LASTCOM ];
->>>>>>> 255365b3
 	end
     
 else %command line call
