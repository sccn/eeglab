% std_plodtmat() - plot design matrix and info associated with the study for
% each subject. Designed to be used directly (as a callback function of button plot) from pop_studydesign
%
% Usage:
%   >>  
%
% Inputs:
%      usrdat    - Structure who contain the name of the trial's properties
%         factors: Cell array with the name of the trial's properties {1x15 cell}
%      factorvals: Cell array with the values of the properties in 'factors' for each trial
%        factsubj: 
%        subjects: Cell array with the name of the subjects
%     datasetinfo: datasetinfo
%          design: Structure withe the fields {name,filepath,variable,
%          cases, include,cell, deletepreviousfiles} for each variable in
%          the design
%        filepath: Study filepath
%       numerical: 
%       
%      numdesign - Design selected
%    
% Outputs:
%
% See also: 
%   pop_studydesign,
%
% Author: Ramon Martinez-Cancino, SCCN, 2014
%
% Copyright (C) 2014  Ramon Martinez-Cancino, 
%
% This program is free software; you can redistribute it and/or modify
% it under the terms of the GNU General Public License as published by
% the Free Software Foundation; either version 2 of the License, or
% (at your option) any later version.
%
% This program is distributed in the hope that it will be useful,
% but WITHOUT ANY WARRANTY; without even the implied warranty of
% MERCHANTABILITY or FITNESS FOR A PARTICULAR PURPOSE.  See the
% GNU General Public License for more details.
%
% You should have received a copy of the GNU General Public License
% along with this program; if not, write to the Free Software
% Foundation, Inc., 59 Temple Place, Suite 330, Boston, MA  02111-1307  USA

function std_plotmat(usrdat,numdesign)

% Set var stuff
design = usrdat.design(numdesign);
listsubj = unique(design.cases.value,'sorted'); % assuming cases.value will be alwas the subjects
setappdata(0,'usrdat',usrdat);
setappdata(0,'numdesign',numdesign);

% Creating GUI
% Positions and settings
%--------------------------------------------------------------------------
mainfig_pos        = [.509  .465  .306  .519];
Text1_pos          = [.124  .946  .191  .024];
Text2_pos          = [.080  .208  .432  .029];
Text3_pos          = [.397  .861  .24   .024];
checkbox_sort_pos  = [.422  .901  .242  .027];
axes_pos           = [.118  .306  .817  .513];
listbox1_pos       = [.12   .018  .817  .178];
popup_subject_pos  = [.124  .896  .224  .035];

GUI_FONTSIZE = 9;
COLOR = [.66 .76 1];
figunits = 'Normalized';

% Main fig
%--------------------------------------------------------------------------
handles.mainfig = figure('MenuBar'         ,'none',...
                             'Name'        ,'Design Matrix',...
                             'NumberTitle' ,'off',...
                             'Units'       ,figunits,...
                             'Color'       ,COLOR,...
                             'Position'    ,mainfig_pos);                 
% Text
%--------------------------------------------------------------------------
handles.Text1 = uicontrol('Style','Text');
set(handles.Text1,'String'          ,'Select subject',...
                  'FontSize'        ,GUI_FONTSIZE,...
                  'Units'           ,figunits,...
                  'BackgroundColor' ,COLOR,...
                  'Position'        ,Text1_pos);

handles.Text2 = uicontrol('Style','Text');
set(handles.Text2,'String'          ,'Subject Variables Design',...
                  'FontSize'        ,GUI_FONTSIZE,...
                  'FontWeight'      ,'bold',...
                  'Units'           ,figunits,...
                  'BackgroundColor' ,COLOR,...
                  'Position'        ,Text2_pos); 
              
handles.Text3 = uicontrol('Style','Text');
set(handles.Text3,'String'          ,'Design Matrix',...
                  'FontSize'        ,GUI_FONTSIZE,...
                  'FontWeight'      ,'bold',...
                  'Units'           ,figunits,...
                  'BackgroundColor' ,COLOR,...
                  'Position'        ,Text3_pos);             
% Edit
%--------------------------------------------------------------------------                        
handles.disp_prop = uicontrol('Style','Edit');
set(handles.disp_prop,'String'          ,'Loading..',...
                      'FontSize'        ,GUI_FONTSIZE,...
                      'Units'           ,figunits,...
                      'BackgroundColor' ,COLOR,...
                      'Enable'          ,'inactive',...
                      'Min'             ,1,...
                      'Max'             ,30,...
                      'Position'        ,listbox1_pos);                                                                        
% Axes
%--------------------------------------------------------------------------
handles.axes1 =  axes('unit', 'normalized', 'position', axes_pos);
handles.axes2 =  axes('unit'          ,'normalized', ...
                      'position'      ,axes_pos, ...  
                      'Position'      ,handles.axes1.Position,...
                      'XAxisLocation' ,'top',...
                      'YAxisLocation' ,'right',...
                      'Color'         ,'none',...
                      'YTick'         ,'',...
                      'YTickLabel'    ,'');
% Checkbox
%--------------------------------------------------------------------------
 handles.checkbox_sort = uicontrol('Style'   ,'checkbox');
 set(handles.checkbox_sort,'String'             ,'Sort trials',...
                           'FontSize'        ,GUI_FONTSIZE,...
                           'Units'           ,figunits,...
                           'BackgroundColor' ,COLOR,...
                           'Position'        ,checkbox_sort_pos,...
                           'Value'           ,1',...
                           'Callback'        ,{@callback_popup_subject,handles}); 

callback_popup_subject('', '', handles);

% Popupmenu
%--------------------------------------------------------------------------
handles.popup_subject = uicontrol('Style','Popupmenu');
set(handles.popup_subject,'String'   ,listsubj,...
                          'FontSize' ,GUI_FONTSIZE,...
                          'Units'    ,figunits,...
                          'Position' ,popup_subject_pos,...
                          'callback' ,{@callback_popup_subject,handles});
                      
%--------------------------------------------------------------------------
% Callbacks
%--------------------------------------------------------------------------
function callback_popup_subject(src,eventdata,handles)

numdesign = getappdata(0,'numdesign');
usrdat    = getappdata(0,'usrdat');

design = usrdat.design(numdesign);
listsubj = unique(design.cases.value,'sorted'); % assuming cases.value will be alwas the subjects
if isfield(handles,'popup_subject')
    indtmp = handles.popup_subject.Value;
else
    indtmp = 1;
end

subj = listsubj{indtmp};

%  Retreiving all trials and values for this subject
cell_subjindx     = find(strcmp({design.cell.case},subj));                 % in design.cell
dsetinfo_subjindx = sort(find(strcmp({usrdat.datasetinfo.subject},subj))); % in usrdat.datasetinfo

ntrials = 0;
for i = 1 : length(dsetinfo_subjindx)
    startendindx(i,1) = ntrials + 1;
    ntrials = ntrials + length(usrdat.datasetinfo(i).trialinfo);
    startendindx(i,2) = ntrials;
end

tmpdmat = NaN(ntrials,length(design.variable));
newntrials = 0;
% Filling temporal design matrix tmpdat(loop per factors)
for i = 1 : length(cell_subjindx)
    tmpdset     = design.cell(cell_subjindx(i)).dataset;
    tmptrials   = design.cell(cell_subjindx(i)).trials{:};
    newntrials     = newntrials + (length(tmptrials));
    
    tmpdsetindx = find(tmpdset==dsetinfo_subjindx);
    
    for j = 1 : length(design.variable)
        facval      = cell2mat(design.cell(cell_subjindx(i)).value(j));
        if isnumeric(facval)
            facval_indx = find(facval == cell2mat(design.variable(j).value));
        else
            facval_indx = find(strcmp(facval,design.variable(j).value));
        end
        tmpdmat(tmptrials + startendindx(tmpdsetindx,1)-1,j) = facval_indx;
    end
end

% Removing NANs (Thanks Cyril!!!)
check = find(sum(isnan(tmpdmat),2));
tmpdmat(check,:) = [];

<<<<<<< HEAD
% Checking checbox to sort/unsort
 if isfield(handles, 'checkbox_sort') && get(handles.checkbox_sort, 'Value')
     [tmpdmat,tmp] = sortrows(tmpdmat,[1:size(tmpdmat,2)]);
 end
=======
% Adding baseline column
tmpdmat = [tmpdmat  ones(size(tmpdmat,1), 1)];
>>>>>>> f3ed6743

% Checking checbox to sort/unsort
if isfield(handles, 'checkbox_sort') & handles.checkbox_sort.Value
    [tmpdmat,tmp] = sortrows(tmpdmat,[1:size(tmpdmat,2)]);
end

% Updating the design info
text2display(1) = {['Design Name: ' design.name]}; %Name of the design

% Name and values of Regressors
for i = 1:length(design.variable) % Loop per condition
    allvarstmp = '[';
    for j = 1 : length(design.variable(i).value)
        allvarstmp = [allvarstmp ' ' num2str(design.variable(i).value{j})];
    end
    allvarstmp = [allvarstmp ' ]'];
    
    ncond(i)           = length(design.variable(i).value);
    text2display(2*i)     = {['Regressor ' num2str(i) ' : ' design.variable(i).label]};
    text2display(2*i + 1) = {['Regressor ' num2str(i) ' values :' allvarstmp]};
end

text2display(2*(i+1))     = {['Regressor ' num2str(i+1) ' : Baseline' ]};
text2display(2*(i+1) + 1) = {['Regressor ' num2str(i+1) ' values : [1]' ]};

%  Display values
set(handles.disp_prop,'String',text2display,'HorizontalAlignment', 'left');

% display(['Number of trials missing in design:' num2str(ntrials-newntrials)]);
% fig1 = handles.axes1;
axes(handles.axes1)
imagesc(tmpdmat); colormap(flipud(colormap('gray')));
xlabel('Regressors', 'FontWeight', 'normal', 'FontSize', 9);
ylabel('Trials','FontWeight', 'Normal', 'FontSize', 9);
set(handles.axes1,'XTick',1:size(tmpdmat,2))
set(handles.axes2','XTick', handles.axes1.XTick,...
                   'XTickLabel', {design.variable.label 'Baseline'},...
                   'XLim', handles.axes1.XLim);
drawnow;<|MERGE_RESOLUTION|>--- conflicted
+++ resolved
@@ -196,15 +196,10 @@
 check = find(sum(isnan(tmpdmat),2));
 tmpdmat(check,:) = [];
 
-<<<<<<< HEAD
 % Checking checbox to sort/unsort
  if isfield(handles, 'checkbox_sort') && get(handles.checkbox_sort, 'Value')
      [tmpdmat,tmp] = sortrows(tmpdmat,[1:size(tmpdmat,2)]);
  end
-=======
-% Adding baseline column
-tmpdmat = [tmpdmat  ones(size(tmpdmat,1), 1)];
->>>>>>> f3ed6743
 
 % Checking checbox to sort/unsort
 if isfield(handles, 'checkbox_sort') & handles.checkbox_sort.Value
