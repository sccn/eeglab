--- conflicted
+++ resolved
@@ -367,10 +367,6 @@
         else
             subname  = ALLEEG(index).filename(1:end-4);
         end
-<<<<<<< HEAD
-        filename = ['sub-' subname '_design' num2str(design_index)   '_sess' num2str(ss) '.set'];
-        if size(unique({ STUDY.datasetinfo(order{s}).subject }),1) ~= 1
-=======
         % should match STUDY.datasetinfo(index).filename
         if strcmp(subname(1:4),'sub-')
             filename = [subname '_design' num2str(design_index)   '_sess' num2str(ss) '.set'];
@@ -379,7 +375,6 @@
         end
         
         if size(unique(STUDY.datasetinfo(order{s}).subject),1) ~= 1
->>>>>>> eb71d653
             error('it seems that sets of different subjects are merged')
         end
 
