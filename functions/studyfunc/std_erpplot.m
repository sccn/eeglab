--- conflicted
+++ resolved
@@ -229,11 +229,7 @@
     chaninds = 1:length(opt.channels);
 
     if strcmpi(opt.datatype, 'erp')
-<<<<<<< HEAD
-        [STUDY erpdata alltimes] = std_readerp(STUDY, ALLEEG, 'channels', opt.channels(chaninds), 'timerange', params.timerange, ...
-=======
         [STUDY erpdata alltimes] = std_readdata(STUDY, ALLEEG, 'channels', opt.channels(chaninds), 'timerange', params.timerange, ...
->>>>>>> 647e29c9
                 'subject', opt.subject, 'singletrials', stats.singletrials, 'design', opt.design, 'datatype', [dtype dsubtype]);
     else
         [STUDY erpdata alltimes] = std_readdata(STUDY, ALLEEG, 'channels', opt.channels(chaninds), 'freqrange', params.freqrange, ...
@@ -313,13 +309,6 @@
 
         if length(opt.clusters) > 1, subplot(nr,nc,index); end;
         if strcmpi(opt.datatype, 'erp')
-<<<<<<< HEAD
-            [STUDY erpdata alltimes] = std_readerp(STUDY, ALLEEG, 'clusters', opt.clusters(index), 'timerange', params.timerange, ...
-                        'component', opt.comps, 'singletrials', stats.singletrials, 'design', opt.design, 'datatype', [dtype dsubtype]);
-        else
-            [STUDY erpdata alltimes] = std_readerp(STUDY, ALLEEG, 'clusters', opt.clusters(index), 'freqrange', params.freqrange, ...
-                        'rmsubjmean', params.subtractsubjectmean, 'component', opt.comps, 'singletrials', stats.singletrials, 'design', opt.design, 'datatype', [dtype dsubtype]);
-=======
             [STUDY erpdata alltimes] = std_readdata(STUDY, ALLEEG, 'clusters', opt.clusters(index), 'timerange', params.timerange, ...
                     'component', opt.comps, 'singletrials', stats.singletrials, 'design', opt.design, 'datatype', [dtype dsubtype]);
         else
@@ -330,7 +319,6 @@
 %         else
 %             [STUDY erpdata alltimes] = std_readerp(STUDY, ALLEEG, 'clusters', opt.clusters(index), 'freqrange', params.freqrange, ...
 %                         'rmsubjmean', params.subtractsubjectmean, 'component', opt.comps, 'singletrials', stats.singletrials, 'design', opt.design, 'datatype', [dtype dsubtype]);
->>>>>>> 647e29c9
         end;
         if isempty(erpdata), return; end;
 
