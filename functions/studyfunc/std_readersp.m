--- conflicted
+++ resolved
@@ -286,22 +286,7 @@
 
 % output units
 % -----------
-<<<<<<< HEAD
 tmpparams = newstruct(1).([ dtype 'params' ]);
-=======
-if exist('tmpparams') ~= 1 
-    tmpparams = []; ctmp = 1;
-    while isempty(tmpparams) && ctmp <= length(STUDY.design(opt.design).cell)
-        try
-            if ~isempty(opt.channels), [tmpersp tmpparams] = std_readfile(STUDY.design(opt.design).cell(ctmp), 'channels', {STUDY.changrp(1).name}, 'measure', opt.datatype);
-            else                       [tmpersp tmpparams] = std_readfile(STUDY.design(opt.design).cell(ctmp), 'components', STUDY.cluster(finalinds(end)).allinds{1,1}(1), 'measure', opt.datatype);
-            end;
-        catch
-        end
-        ctmp = ctmp + 1;
-    end
-end;
->>>>>>> 255365b3
 if ~isfield(tmpparams, 'baseline'), tmpparams.baseline = 0;     end;
 if ~isfield(tmpparams, 'scale'   ), tmpparams.scale    = 'log'; end;
 if ~isfield(tmpparams, 'basenorm'), tmpparams.basenorm = 'off'; end;
