% std_readfile() - Read data file containing STUDY measures.
%
% Usage:    
%   >>  [data param range1 range2] = std_readfile(filename, 'key', val); 
%
% Inputs:
%   filename   - [string] read specific file, for instance 's1.daterp'
%                containing ERP data for dataset "s1.set". It is also 
%                possible to provide only the "base" file name "s1" and 
%                function will load the appropriate file based on the 
%                selected input measure (measure input).
%
% Optional inputs:
%   'channels'       - [cell or integer] channel labels - for instance 
%                      { 'cz' 'pz' } of channels to load from the data file.
%   'components'     - [integer] component index in the selected EEG dataset 
%                      for which to read the data
%   'timelimits'     - [min max] ERSP/ERP time (latency in ms) range of interest
%   'freqlimits'     - [min max] ERSP/Spectrum frequency range (in Hz) of interest
%   'measure'        - ['erp'|'spec'|'ersp'|'itc'|'timef'|'erspbase'|'erspboot'
%                      'itcboot'|'erpim'] data measure to read. If a full file name
%                      is provided, the data measure is selected automatically.
%   'getparamsonly'  - ['on'|'off'] only read file parameters not data.
%   'trialselect'    - Cell of cells defining the field and the values
%                      of the field in the trialinfo structure to be used to pull out the trials. 
%                      i.e. if values are string:  {'field1',{val1_fromfield1 val2_fromfield1}, 'field2'...} 
%                           if values are numeric: {'field1',[val1 val2], 'field2'...}
%   'designvar'      - Structure of independent variables with fields 'label'
%                      and 'value'. Each independent variable should have these 
%                      two fields so the function can use these values to pull 
%                      out the trials. If empty, all the trials are read.
%   'singletrials'   - { 'on','off' } Extract single trials. Default 'off'
%   'getparamonly'   - { 'on','off'} Get only parameters. Default 'off'
%   'concatenate'    - { 'on','off'} In case of ERP images this function
%                      set 'singletrials' to 'on'. Default 'off'
%   'dataindices'    - obsolete input
%
% Outputs:
%   data                - the multi-channel or multi-component data. The size of this
%                         output depends on the number of dimension (for ERSP or ERP
%                         for instance). The last dimension is channels or components.
%   params              - structure containing parameters saved with the data file.
%   range1              - time points (ERP, ERSP) or frequency points (spectrum)
%   range2              - frequency points (ERSP, ITCs)
%   events              - Event readed from the data structure
%
% Examples:
%   % the examples below read all data channels for the selected files
%   [ersp params times freqs] = std_readfiles('s1.datersp');
%   [erp params times] = std_readfiles('s1.daterp');
%   [erp params times] = std_readfiles('s1.daterp', timerange', [-100 500]);
%   [erp params times] = std_readfiles('s1.daterp', timerange', [-100 500],'trialselect','load',[1 2],'type', {'Y'});
%
% Authors: Arnaud Delorme, SCCN, INC, UCSD, May 2010

% Copyright (C) Arnaud Delorme, SCCN, INC, UCSD, 2010, arno@sccn.ucsd.edu
%
% This program is free software; you can redistribute it and/or modify
% it under the terms of the GNU General Public License as published by
% the Free Software Foundation; either version 2 of the License, or
% (at your option) any later version.
%
% This program is distributed in the hope that it will be useful,
% but WITHOUT ANY WARRANTY; without even the implied warranty of
% MERCHANTABILITY or FITNESS FOR A PARTICULAR PURPOSE.  See the
% GNU General Public License for more details.
%
% You should have received a copy of the GNU General Public License
% along with this program; if not, write to the Free Software
% Foundation, Inc., 59 Temple Place, Suite 330, Boston, MA  02111-1307  USA

% dimensions
% time x freqs x channel_comps x subjects_trials

function [measureData, parameters, measureRange1, measureRange2, events] = std_readfile(fileBaseName, varargin);

if nargin < 1
    help std_readfile;
    return;
end;

limomeasures = {'itcbeta1' , 'itcbeta2' ,'itcr2r' ,'itcr2f' ,'itcr2p' ,...
                'erpbeta1' , 'erpbeta2' ,'erpr2r' ,'erpr2f' ,'erpr2p' ,...
                'erspbeta1', 'erspbeta2','erspr2r','erspr2f','erspr2p',...
                'specbeta1', 'specbeta2','specr2r','specr2f','specr2p'};
opt = finputcheck(varargin, { 'components'       'integer'  []    [];
                              'getparamonly'     'string'   { 'on','off' }  'off';
                              'trialselect'      'cell'     {}                 {};
                              'designvar'        'struct'   []                 struct([]);
                              'singletrials'     'string'   { 'on','off' }  'off';
                              'concatenate'      'string'   { 'on','off' }  'off'; % ERPimage only
                              'channels'         'cell'     []    {};
<<<<<<< HEAD
=======
                              'cache'            'struct'   []    struct([]);
>>>>>>> 647e29c9
                              'function'         { 'function_handle' 'integer' } []  [];
                              'measure'          'string'   {limomeasures{:} 'erp' 'spec' 'timef'} 'erp';                                                 
                              'timelimits'       'real'     []    []; % ERPimage, ERP, ERSP, ITC
                              'triallimits'      'real'     []    []; % ERPimage only
                              'freqlimits'       'real'     []    []; % SPEC, ERSP, ITC
                              'dataindices'      'integer'  []    [] }, 'std_readdatafile');
if isstr(opt), error(opt); end;

if ~isempty(opt.triallimits), opt.freqlimits = opt.triallimits; end;
if strcmpi(opt.concatenate, 'on'), opt.singletrials = 'on'; end;

% get file extension
% ------------------
if ~isempty(opt.channels) || (~isempty(opt.dataindices) && opt.dataindices(1) < 0) , dataType = 'chan';
else                                                                                 dataType = 'comp';
end;
[tmp1 tmp2 currentFileExt] = fileparts(fileBaseName);
if length(currentFileExt) > 3 && (strcmpi(currentFileExt(2:4), 'dat') || strcmpi(currentFileExt(2:4), 'ica'))
    opt.measure = currentFileExt(5:end);
    if strcmpi(currentFileExt(2:4), 'dat'), dataType = 'chan';
    else                                    dataType = 'comp';
    end;
    fileExt = '';
else
    if strcmpi(dataType, 'chan'), fileExt = [ '.dat' opt.measure ];
    else                          fileExt = [ '.ica' opt.measure ];
    end;
end;
if nargin > 5 && strcmpi(opt.singletrials, 'on')
     indFlag = true;
else indFlag = false;
end;

% get fields to read
% ------------------
<<<<<<< HEAD
fileData = matfile([ fileBaseName fileExt ]);
=======
v6Flag = testv6([ fileBaseName fileExt ]);
if v6Flag
    if ~isempty(opt.channels)
        fileData = load('-mat', [ fileBaseName fileExt ], 'labels');
    end;
else
    fileData = matfile([ fileBaseName fileExt ]);
end;
>>>>>>> 647e29c9

% get channel or component indices
% --------------------------------
if ~isempty(opt.channels) && isnumeric(opt.channels)
    opt.dataindices = opt.channels;
elseif ~isempty(opt.channels)
    chan.chanlocs = struct('labels', fileData.labels);
    opt.dataindices = std_chaninds(chan, opt.channels);
elseif ~isempty(opt.components)
     opt.dataindices = opt.components;
else opt.dataindices = abs(opt.dataindices);
end;

<<<<<<< HEAD
=======
if v6Flag
    for iChan = 1:length(opt.dataindices)
        chanList{iChan} = [ dataType int2str(opt.dataindices(iChan)) ];
    end;
    warning('off', 'MATLAB:load:variableNotFound');
    if length(opt.dataindices) > 0
        fileData = load('-mat', [ fileBaseName fileExt ], chanList{:}, 'trialinfo', 'times', 'freqs', 'parameters');
    end;
    warning('on', 'MATLAB:load:variableNotFound');
end;

>>>>>>> 647e29c9
% scan datasets
% -------------
if strcmpi(opt.getparamonly, 'on'), opt.dataindices = 1; end;
measureRange1  = [];
measureRange2  = [];
measureData    = [];
parameters     = [];
events         = {};

% get output for parameters and measure ranges
% --------------------------------------------
fileFields = fieldnames(fileData);
if any(strncmp('parameters', fileFields, 100))
    parameters = removedup(fileData.parameters);
    for index = 1:length(parameters), if iscell(parameters{index}), parameters{index} = { parameters{index} }; end; end;
    parameters = struct(parameters{:});
end;
if any(strncmp('times', fileFields, 100)),  measureRange1 = fileData.times; end;
if any(strncmp('freqs', fileFields, 100)),  measureRange2 = fileData.freqs; end;

% if the function is only called to get parameters
% ------------------------------------------------
if strcmpi(opt.measure, 'spec'), measureRange1 = measureRange2; opt.timelimits = opt.freqlimits; end;
if ~isempty(opt.timelimits)
    [measureRange1 indBegin1 indEnd1 ] = indicesselect(measureRange1, opt.timelimits);
else
    indBegin1 = 1;
    indEnd1   = length(measureRange1);
end;
if ~isempty(opt.freqlimits)
    [measureRange2 indBegin2 indEnd2 ] = indicesselect(measureRange2, opt.freqlimits);
else
    indBegin2 = 1;
    indEnd2   = length(measureRange2);
end;    

if strcmpi(opt.getparamonly, 'on'),
    return;
end;

options = { opt.dataindices, opt.function, dataType, indBegin1, indEnd1, indBegin2, indEnd2 };
if isempty(opt.designvar)
    [ measureData events ] = getfiledata(fileData, NaN, options{:}); % read all data
    measureData = { measureData };
    events      = { events };
else
    [ measureData events ] = globalgetfiledata(fileData, opt.designvar, options, {});
end;

% remove duplicates in the list of parameters
% -------------------------------------------
function cella = removedup(cella)
    [tmp indices] = unique_bc(cella(1:2:end));
    if length(tmp) ~= length(cella)/2
        %fprintf('Warning: duplicate ''key'', ''val'' parameter(s), keeping the last one(s)\n');
    end;
    cella = cella(sort(union(indices*2-1, indices*2)));
    
% find indices for selection of measure
% -------------------------------------
function [measureRange indBegin indEnd] = indicesselect(measureRange, measureLimits);
    indBegin = 1;
    indEnd   = length(measureRange);
    if ~isempty(measureRange) && ~isempty(measureLimits) && (measureLimits(1) > measureRange(1) || measureLimits(end) < measureRange(end))
        indBegin   = min(find(measureRange >= measureLimits(1)));
        indEnd     = max(find(measureRange <= measureLimits(end)));
        measureRange = measureRange(indBegin:indEnd);
    end;

% recursive function to load data
% -------------------------------
function [ measureData eventVals ] = globalgetfiledata(fileData, designvar, options, trialselect);

    if length(designvar) == 0
        [ measureData eventVals ] = getfiledata(fileData, trialselect, options{:});
        measureData = { measureData };
        eventVals   = { eventVals   };
    else
        % scan independent variable values
        if strcmpi('continuous', designvar(1).vartype)
            if ~isstr(designvar(1).value), designvar(1).value = ''; end;
            trialselect = { trialselect{:} designvar(1).label designvar(1).value };
            [ tmpMeasureData tmpEvents ] = globalgetfiledata(fileData, designvar(2:end), options, trialselect);
            measureData(1,:,:,:) = reshape(tmpMeasureData, [ 1 size(tmpMeasureData) ]);
            eventVals(  1,:,:,:) = reshape(tmpEvents     , [ 1 size(tmpEvents     ) ]);
        else
            for iField = 1:length(designvar(1).value)
                trialselect = { trialselect{:} designvar(1).label designvar(1).value{iField} };
                [ tmpMeasureData tmpEvents ] = globalgetfiledata(fileData, designvar(2:end), options, trialselect);
                measureData(iField,:,:,:) = reshape(tmpMeasureData, [ 1 size(tmpMeasureData) ]);
                eventVals(  iField,:,:,:) = reshape(tmpEvents     , [ 1 size(tmpEvents     ) ]);
            end;
        end;
    end;
    
% load data from structure or file
% --------------------------------
function [ fieldData events ] = getfiledata(fileData, trialselect, chan, func, dataType, indBegin1, indEnd1, indBegin2, indEnd2)

if length(chan) > 1
<<<<<<< HEAD
    error('This function can only read one channel at a time');
=======
%    error('This function can only read one channel at a time');
>>>>>>> 647e29c9
end;

% get trial indices
fieldData = [];
events    = [];
subTrials = [];
trials    = [];
if ~isempty(trialselect)
    if isnumeric(trialselect) && isnan(trialselect(1))
        trials = [1:length(fileData.trialinfo)]; % read all trials if NaN
    else
        [trials events] = std_gettrialsind(fileData.trialinfo, trialselect{:});
        if length(unique(diff(trials))) > 1
            temptrials = [trials(1):trials(end)];
            subTrials  = trials-trials(1)+1;
            trials     = temptrials;
        end;
    end;
end;

<<<<<<< HEAD
fieldToRead = [ dataType int2str(chan) ];

% find trials
if isempty(trials), 
    return;
    % trials = size(fileData.(fieldToRead), ndims(fileData.(fieldToRead))); % not sure what this does
end;

% load data
warning('off', 'MATLAB:MatFile:OlderFormat');
if ndims(fileData.(fieldToRead)) == 2
    fieldData = fileData.(fieldToRead)(indBegin1:indEnd1,trials);
    if ~isempty(subTrials), fieldData = fieldData(:, subTrials); end;
else fieldData = fileData.(fieldToRead)(indBegin2:indEnd2,indBegin1:indEnd1,trials); % frequencies first here
    if ~isempty(subTrials), fieldData = fieldData(:, :, subTrials); end;
end;
warning('on', 'MATLAB:MatFile:OlderFormat');

% average single trials if necessary
if ~isempty(func)
    fieldData = func(fieldData);
end;
=======
for index = 1:length(chan)
    fieldToRead = [ dataType int2str(chan(index)) ];

    % find trials
    if isempty(trials), 
        return;
        % trials = size(fileData.(fieldToRead), ndims(fileData.(fieldToRead))); % not sure what this does
    end;

    % load data
    warning('off', 'MATLAB:MatFile:OlderFormat');
    if ndims(fileData.(fieldToRead)) == 2
        tmpFieldData = fileData.(fieldToRead)(indBegin1:indEnd1,trials);
        if ~isempty(subTrials), tmpFieldData = tmpFieldData(:, subTrials); end;
    else tmpFieldData = fileData.(fieldToRead)(indBegin2:indEnd2,indBegin1:indEnd1,trials); % frequencies first here
        if ~isempty(subTrials), tmpFieldData = tmpFieldData(:, :, subTrials); end;
    end;
    warning('on', 'MATLAB:MatFile:OlderFormat');

    % average single trials if necessary
    if ~isempty(func)
        tmpFieldData = func(tmpFieldData);
    end;
    
    % store data
    if index == 1 && length(chan) == 1
        fieldData = tmpFieldData;
    else
        if index == 1
            fieldData = zeros([ size(tmpFieldData) length(chan) ]);
        end;
        if ndims(tmpFieldData) == 2
            fieldData(:,:,index) = tmpFieldData;
        else
            fieldData(:,:,:,index) = tmpFieldData;
        end;
    end;
end;

% see if a file is v6 of v7.3
function v6 = testv6(x)

fid=fopen(x);
txt=char(fread(fid,[1,140],'*char'));
tmp = fclose(fid);
txt=[txt,0];
txt=txt(1:find(txt==0,1,'first')-1);
if ~isempty(strfind(txt, 'MATLAB 5.0')), v6 = true; else v6 = false; end;


>>>>>>> 647e29c9
<|MERGE_RESOLUTION|>--- conflicted
+++ resolved
@@ -90,10 +90,7 @@
                               'singletrials'     'string'   { 'on','off' }  'off';
                               'concatenate'      'string'   { 'on','off' }  'off'; % ERPimage only
                               'channels'         'cell'     []    {};
-<<<<<<< HEAD
-=======
                               'cache'            'struct'   []    struct([]);
->>>>>>> 647e29c9
                               'function'         { 'function_handle' 'integer' } []  [];
                               'measure'          'string'   {limomeasures{:} 'erp' 'spec' 'timef'} 'erp';                                                 
                               'timelimits'       'real'     []    []; % ERPimage, ERP, ERSP, ITC
@@ -129,9 +126,6 @@
 
 % get fields to read
 % ------------------
-<<<<<<< HEAD
-fileData = matfile([ fileBaseName fileExt ]);
-=======
 v6Flag = testv6([ fileBaseName fileExt ]);
 if v6Flag
     if ~isempty(opt.channels)
@@ -140,7 +134,6 @@
 else
     fileData = matfile([ fileBaseName fileExt ]);
 end;
->>>>>>> 647e29c9
 
 % get channel or component indices
 % --------------------------------
@@ -154,8 +147,6 @@
 else opt.dataindices = abs(opt.dataindices);
 end;
 
-<<<<<<< HEAD
-=======
 if v6Flag
     for iChan = 1:length(opt.dataindices)
         chanList{iChan} = [ dataType int2str(opt.dataindices(iChan)) ];
@@ -167,7 +158,6 @@
     warning('on', 'MATLAB:load:variableNotFound');
 end;
 
->>>>>>> 647e29c9
 % scan datasets
 % -------------
 if strcmpi(opt.getparamonly, 'on'), opt.dataindices = 1; end;
@@ -268,11 +258,7 @@
 function [ fieldData events ] = getfiledata(fileData, trialselect, chan, func, dataType, indBegin1, indEnd1, indBegin2, indEnd2)
 
 if length(chan) > 1
-<<<<<<< HEAD
-    error('This function can only read one channel at a time');
-=======
 %    error('This function can only read one channel at a time');
->>>>>>> 647e29c9
 end;
 
 % get trial indices
@@ -293,30 +279,6 @@
     end;
 end;
 
-<<<<<<< HEAD
-fieldToRead = [ dataType int2str(chan) ];
-
-% find trials
-if isempty(trials), 
-    return;
-    % trials = size(fileData.(fieldToRead), ndims(fileData.(fieldToRead))); % not sure what this does
-end;
-
-% load data
-warning('off', 'MATLAB:MatFile:OlderFormat');
-if ndims(fileData.(fieldToRead)) == 2
-    fieldData = fileData.(fieldToRead)(indBegin1:indEnd1,trials);
-    if ~isempty(subTrials), fieldData = fieldData(:, subTrials); end;
-else fieldData = fileData.(fieldToRead)(indBegin2:indEnd2,indBegin1:indEnd1,trials); % frequencies first here
-    if ~isempty(subTrials), fieldData = fieldData(:, :, subTrials); end;
-end;
-warning('on', 'MATLAB:MatFile:OlderFormat');
-
-% average single trials if necessary
-if ~isempty(func)
-    fieldData = func(fieldData);
-end;
-=======
 for index = 1:length(chan)
     fieldToRead = [ dataType int2str(chan(index)) ];
 
@@ -367,4 +329,3 @@
 if ~isempty(strfind(txt, 'MATLAB 5.0')), v6 = true; else v6 = false; end;
 
 
->>>>>>> 647e29c9
