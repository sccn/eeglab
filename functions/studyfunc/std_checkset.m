--- conflicted
+++ resolved
@@ -269,22 +269,7 @@
                     STUDY.design(inddes).variable(indvar).value{indval} = convertindvarval(STUDY.design(inddes).variable(indvar).value{indval});
                 end;
             end;
-<<<<<<< HEAD
-        end;
-        
-        for inddes = 1:length(STUDY.design)
-            if ~isfield(STUDY.design(inddes), 'cell') || isempty(STUDY.design(inddes).cell)
-                fprintf('Warning: Importing newer STUDY format - some information might be lost\n');
-                STUDY = std_makedesign(STUDY, ALLEEG, inddes, STUDY.design(inddes), 'defaultdesign', 'forceoff');
-            end;
-            for indcell = 1:length(STUDY.design(inddes).cell)
-                for indval = 1:length(STUDY.design(inddes).cell(indcell).value)
-                    STUDY.design(inddes).cell(indcell).value{indval} = convertindvarval(STUDY.design(inddes).cell(indcell).value{indval});
-                end;
-            end;
-=======
             STUDY.design(inddes).variable(rmVar) = [];
->>>>>>> 0b9218d6
             for indinclude = 1:length(STUDY.design(inddes).include)
                 if iscell(STUDY.design(inddes).include{indinclude})
                     for indval = 1:length(STUDY.design(inddes).include{indinclude})
