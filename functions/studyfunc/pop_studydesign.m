--- conflicted
+++ resolved
@@ -101,16 +101,10 @@
                { 'style' 'listbox'    'string' ''  'tag' 'lbfact0' 'value' 2 } ...
                { 'style' 'listbox'    'string' ''  'tag' 'lbfact1' 'value' 1 } ... %usrdat.factors
                { 'style' 'text'       'string' 'Group variables' 'fontweight' 'bold' } ...
-<<<<<<< HEAD
-               { 'style' 'pushbutton' 'string' 'New'    'callback' cb_newvar } ...
-               { 'style' 'pushbutton' 'string' 'Edit'   'callback' cb_editvar } ...
-               { 'style' 'pushbutton' 'string' 'Delete' 'callback' cb_delvar } ...
-=======
                { 'style' 'pushbutton' 'string' 'Import', 'callback',cb_importgvar} ... % Test
                { 'style' 'pushbutton' 'string' 'New' } ...
                { 'style' 'pushbutton' 'string' 'Edit' } ...
                { 'style' 'pushbutton' 'string' 'Delete' } ...
->>>>>>> f3ed6743
                { 'style' 'pushbutton' 'string' 'Plot'   'callback' cb_plotdmat} ...
                { 'style' 'pushbutton' 'string' 'Use only specific datasets/trials' 'callback' cb_selectdata } ...
                { 'style' 'edit'       'string' '' 'tag' 'edit_selectdattrials' 'callback' cb_lbval } ...
