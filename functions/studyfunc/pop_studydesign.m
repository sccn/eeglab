% pop_studydesign() - create a STUDY design structure.
%
% Usage: 
%   >> [STUDY, ALLEEG] = pop_studydesign(STUDY, ALLEEG, key1, val1, ...);  
%
% Inputs:
%   STUDY      - EEGLAB STUDY set
%   ALLEEG     - vector of the EEG datasets included in the STUDY structure 
%
% Optional inputs:
%
% Authors: Arnaud Delorme, April 2010

% Copyright (C) Arnaud Delorme & Scott Makeig, SCCN/INC/UCSD, October 11, 2004, smakeig@ucsd.edu
%
% This program is free software; you can redistribute it and/or modify
% it under the terms of the GNU General Public License as published by
% the Free Software Foundation; either version 2 of the License, or
% (at your option) any later version.
%
% This program is distributed in the hope that it will be useful,
% but WITHOUT ANY WARRANTY; without even the implied warranty of
% MERCHANTABILITY or FITNESS FOR A PARTICULAR PURPOSE.  See the
% GNU General Public License for more details.
%
% You should have received a copy of the GNU General Public License
% along with this program; if not, write to the Free Software
% Foundation, Inc., 59 Temple Place, Suite 330, Boston, MA  02111-1307  USA

function [STUDY allcom] = pop_studydesign(STUDY, ALLEEG, designind, varargin);  
    
allcom = '';
if nargin < 2
    help pop_studydesign;
    return;
end;

if ~isstr(STUDY) && isfield(STUDY, 'currentdesign') && STUDY.currentdesign > length(STUDY.design)
    STUDY.currentdesign = length(STUDY.design);
end;

if nargin < 3 && ~isstr(STUDY)
    
    %% create GUI
    [ usrdat.factors usrdat.factorvals usrdat.factsubj usrdat.pairing] = std_getindvar(STUDY, 'both', 1);
    
    usrdat.factors     = { 'None' usrdat.factors{:} };
    usrdat.factorvals  = { {}     usrdat.factorvals{:} };
    usrdat.factsubj    = { {}     usrdat.factsubj{:} };
    usrdat.subjects    = STUDY.subject;
    usrdat.datasetinfo = STUDY.datasetinfo;
    usrdat.design      = STUDY.design;
    usrdat.filepath    = STUDY.filepath;
    for ind = 1:length(usrdat.design)
        usrdat.design(ind).deletepreviousfiles = 0;
        for iVar = length(usrdat.design(ind).variable):-1:1
            if isempty(usrdat.design(ind).variable(iVar).label)
                usrdat.design(ind).variable(iVar) = [];
            end;
        end;
    end;
    
    % check numerical variables
    for ind1 = 1:length(usrdat.factors)
        if all(cellfun(@isnumeric, usrdat.factorvals{ind1}))
             usrdat.numerical(ind1) = 1;
        else usrdat.numerical(ind1) = 0;
        end;
    end;
        
    cb_rename       = 'pop_studydesign(''rename'', gcbf);';
    cb_add          = 'pop_studydesign(''add'', gcbf);';
    cb_del          = 'pop_studydesign(''del'', gcbf);';
    cb_listboxfact1 = 'pop_studydesign(''selectfact'', gcf, 0);';
    cb_listboxfact2 = 'pop_studydesign(''selectfact'', gcf, 1);';
    cb_selectsubj   = 'pop_studydesign(''selectsubj'', gcbf);';
    cb_lbval        = 'pop_studydesign(''updategui'', gcbf);';
    cb_selectdesign = 'pop_studydesign(''selectdesign'', gcbf);';
    cb_selectdata   = 'pop_studydesign(''selectdatatrials'', gcbf);';
    cb_selectfolder = 'pop_studydesign(''selectfolder'', gcbf);';
    cb_setfolder    = 'pop_studydesign(''updategui'', gcbf);';
    cb_newvar       = 'pop_studydesign(''newvar'', gcbf);';
    cb_editvar      = 'pop_studydesign(''editvar'', gcbf);';
    cb_delvar       = 'pop_studydesign(''delvar'', gcbf);';
    cb_plotdmat     = 'pop_studydesign(''plotdmat'', gcbf);';
    cb_importgvar   = 'pop_studydesign(''importgvar'', gcbf);';
    
    icadefs;
    uilist = { { 'style' 'text'       'string' 'Select STUDY design' 'fontweight' 'bold' } ...
               { 'style' 'listbox'    'string' { usrdat.design.name } 'tag' 'listboxdesign' 'callback' cb_selectdesign 'value' STUDY.currentdesign } ...
               { 'style' 'pushbutton' 'string' 'New'    'callback' cb_add } ...
               { 'style' 'pushbutton' 'string' 'Rename' 'callback' cb_rename } ...
               { 'style' 'pushbutton' 'string' 'Delete' 'callback' cb_del } ...
               { 'style' 'pushbutton' 'string' 'Design Matrix' 'callback' cb_plotdmat } ...
               { 'style' 'checkbox'   'string' 'Resave STUDY' 'tag' 'chk_save' 'value' 1 } ...
               ...
               { 'panel' 'title' 'Edit selected design' 'fontweight' 'bold' 'backgroundcolor' GUIBACKCOLOR } ...
               { 'style' 'text'       'string' 'Subjects' 'fontweight' 'bold' } ...
               { 'style' 'text'       'string' 'Independent variables' 'fontweight' 'bold' } ...
               { 'style' 'pushbutton' 'string' 'New'    'callback' cb_newvar } ...
               { 'style' 'pushbutton' 'string' 'Import' 'callback' cb_editvar } ...
               { 'style' 'pushbutton' 'string' 'Edit'   'callback' cb_editvar } ...
               { 'style' 'pushbutton' 'string' 'Delete' 'callback' cb_delvar } ...
               { 'style' 'listbox'    'string' usrdat.subjects 'tag' 'lbsubj' 'min' 0 'max' 2 'value' 1 'callback' cb_selectsubj } ...
               { 'style' 'listbox'    'string' ''  'tag' 'lbfact0' 'value' 2 } ...
               { 'style' 'checkbox'   'string' 'Delete all pre-computed datafiles for this STUDY design' 'tag' 'chk_del' 'callback' cb_lbval } };
%               { 'style' 'checkbox'  'string' 'Paired statistics' 'tag' 'lbpair0' 'callback' cb_lbval } ...
%               { 'style' 'checkbox'  'string' 'Paired statistics' 'tag' 'lbpair1' 'callback' cb_lbval } ...
%               { 'style' 'pushbutton' 'string' 'Plot'   'callback' cb_plotdmat} ...

    ht = 10;
    h2 = 0.5;
    geometry = { {3 ht [1 1] [1 1] } ...
                 {3 ht [1 2] [3 2.6] } ...
                 {3 ht [2.15 1.15] [0.4 1] } ... % Import
                 {3 ht [2.45 1.15] [0.5  1] } ... % Edit
                 {3 ht [2.85 1.15] [0.45 1] } ... % Delete
                 {3 ht [3.20 1.15] [0.8  1] } ... % Delete
                 {3 ht [1 4.4]   [3 1] } ...
                 ...
                 {3 ht [0.93 5.4+h2] [3.15 5.6] } ...
                 {3 ht [3.3  6+h2]   [0.5 1] } ...    % Subject text
                 {3 ht [1    6+h2]   [1 1] } ...      % Indep variables 
                 {3 ht [1.95 6.2+h2] [0.4 1] } ...    % New
                 {3 ht [2.25 6.2+h2] [0.4 1] } ...    % Import
                 {3 ht [2.55 6.2+h2]  [0.4  1] } ...  % Edit
                 {3 ht [2.85 6.2+h2] [0.45 1] } ...   % Delete
                 {3 ht [3.3  7+h2  ] [0.7 3] } ...    % listbox subject  
                 {3 ht [1    7+h2  ] [2.3 3] } ...    % listbox variable
                 {3 ht [1    9.8+h2] [3 1] } ...
                 };


    for i = 1:length(geometry), geometry{i}{3} = geometry{i}{3}-1; end;            
    streval = [ 'pop_studydesign(''selectdesign'', gcf);' ];    
    [tmp usrdat tmp2 result] = inputgui('uilist', uilist, 'title', 'Edit STUDY design -- pop_studydesign()', 'helpbut', 'Web help', 'helpcom',  'web(''http://sccn.ucsd.edu/wiki/Chapter_03:_Working_with_STUDY_designs'', ''-browser'')', 'geom', geometry, 'userdata', usrdat, 'eval', streval);
    if isempty(tmp), return; end;
    
    % call std_makedesign
    % -------------------
    des    = usrdat.design;
    allcom = '';
    if length(des) < length(STUDY.design)
        for index = length(STUDY.design):-1:length(des)+1
            fprintf('Deleting STUDY design %d\n', index);
            com    = 'STUDY.design(index) = [];'; eval(com);
            allcom = [ allcom 10 com ];
        end;
    end;
    for index = 1:length(des)
        tmpdes  = rmfield(des(index), 'deletepreviousfiles');
        if ~isfield(tmpdes.variable, 'vartype'), tmpdes.variable(1).vartype = []; end; 
        rmfiles = fastif(des(index).deletepreviousfiles, 'limited', 'off');
        if index > length(STUDY.design) || ~isequal(STUDY.design(index), tmpdes) || strcmpi(rmfiles, 'on')
            fprintf('Updating/creating STUDY design %d\n', index);
            
            if isfield(tmpdes, 'variable')
                for iVar = 1:length(tmpdes.variable)
                    if isempty(tmpdes.variable(iVar).vartype)
                        tmpdes.variable(iVar).vartype = 'categorical';
                    end;
                end;
            end;
            
            [STUDY com] = std_makedesign(STUDY, ALLEEG, index, tmpdes, 'delfiles', rmfiles);
            allcom = [ allcom 10 com ];
        else
            fprintf('STUDY design %d not modified\n', index);
        end;
    end;
    if result.listboxdesign ~= STUDY.currentdesign
        fprintf('Selecting STUDY design %d\n', result.listboxdesign);
        com = sprintf('STUDY = std_selectdesign(STUDY, ALLEEG, %d);', result.listboxdesign); eval(com);
        allcom = [ allcom 10 com ];
    end;
    if result.chk_save == 1
        fprintf('Resaving STUDY\n');
        [STUDY ALLEEG com] = pop_savestudy(STUDY, ALLEEG, 'savemode', 'resave');
        allcom = [ allcom 10 com ];
    end;
    if ~isempty(allcom), allcom(1) = []; end;
    
elseif isstr(STUDY)
    com = STUDY;
    fig = ALLEEG;
    usrdat = get(fig, 'userdata');
    datinfo  = usrdat.datasetinfo;
    des      = usrdat.design;
    filepath = usrdat.filepath;
    val = get(findobj(fig, 'tag', 'listboxdesign'), 'value');
    
    switch com
        % summary of callbacks
        % case 'add', Add new study design        
        % case 'del', Delete study design
        % case 'rename', Rename study design
        %
        % case 'selectdesign', select a specific design
        % case 'updategui', update the study information (whenever the
        %                      user click on a button 
        %
        % case 'selectdatatrials', new GUI to select specific dataset and trials
        % case 'selectdatatrialssel', % select in the GUI above
        % case 'selectdatatrialsadd', % add new selection in the GUI above
        
        case 'add', % Add new study design
            des(end+1) = des(val);
            des(end).name = sprintf('Design %d', length(des));
            set(findobj(fig, 'tag', 'listboxdesign'), 'string', { des.name }, 'value', length(des));
            
        case 'del', % Delete study design
            val = get(findobj(fig, 'tag', 'listboxdesign'), 'value');
            if val == 1
                warndlg2('The first STUDY design cannot be removed, only modified');
                return;
            end;
            des(val) = [];
            
        case 'rename', % Rename study design
            val        = get(findobj(fig, 'tag', 'listboxdesign'), 'value');
            strs       = get(findobj(fig, 'tag', 'listboxdesign'), 'string');
            result     = inputdlg2( { 'Study design name:                                                                    ' }, ...
                                      'Rename Study Design', 1,  { strs{val} }, 'pop_studydesign');
            if isempty(result), return; end;
            des(val).name  = result{1};
                      
        case 'updategui', % update the study information (whenever the user click on a button)
            val = min(val, length(des));
            set(findobj(fig, 'tag', 'listboxdesign'), 'string', { des.name }, 'value', val );
            set(findobj(fig, 'tag', 'chk_del'), 'value', des(val).deletepreviousfiles);
            set(findobj(fig, 'tag', 'edit_storedir'), 'string', des(val).filepath);
            set(findobj(fig, 'tag', 'edit_selectdattrials'),  'string', vararg2str( des(val).include ));
            
            % update subjects
            cellSubj = get(findobj(fig, 'tag', 'lbsubj'), 'string');
            [tmp valSubj] = intersect(cellSubj, des(val).cases.value);
            set(findobj(fig, 'tag', 'lbsubj'), 'value', valSubj);
            
            % categorical var
            curVal = {};
            for iVar = 1:length(des(val).variable)
<<<<<<< HEAD
                if ~isempty(des(val).variable(iVar).value)
=======
                if ~isempty(des(val).variable(iVar).value) && strcmpi(des(val).variable(iVar).vartype, 'categorical')
>>>>>>> 0b9218d6
                    valStr = '';
                    valStrCell = encodevals(des(val).variable(iVar).value);
                    for iVal = 1:length(valStrCell)
                        valStr = [ valStr sprintf('%s - ', valStrCell{iVal}) ];
                    end;
                    valStr(end-2:end) = [];
                    strCond = sprintf('Categorical variable: %s - Values (%s)', des(val).variable(iVar).label, valStr);
                else
                    strCond = sprintf('Continuous variable: %s', des(val).variable(iVar).label);
                end;
                curVal{end+1} = strCond;

            end;
            curValLbfact = get(findobj(fig, 'tag', 'lbfact0'), 'value');
            valVar = min(curValLbfact, length(des(val).variable(iVar)));
            if isequal(valVar, 0), valVar = []; end;
            if isempty(valVar) && ~isempty(curVal), valVar = 1; end;
            set(findobj(fig, 'tag', 'lbfact0'), 'string', curVal, 'value', valVar);
            return;
            
        case 'selectdatatrials', % select specific dataset and trials
            usrdat.parent = fig;
            cb_sel = 'pop_studydesign(''selectdatatrialssel'',gcbf);';
            cb_add = 'pop_studydesign(''selectdatatrialsadd'',gcbf);';
            uilist = { { 'style' 'text'    'string' strvcat('Press ''Add'' to add data', 'selection. Multiple variables', 'are combined using AND.') } ...
                       { 'style' 'text'    'string' 'Select data based on variable', 'fontweight' 'bold' } ...
                       { 'style' 'listbox' 'string' usrdat.factors  'tag' 'lbfact2' 'callback' cb_sel 'value' 1 } ...
                       { 'style' 'text'    'string' 'Select data based on value(s)' 'fontweight' 'bold' } ...
                       { 'style' 'listbox' 'string' encodevals(usrdat.factorvals{1}) 'tag' 'lbval2' 'min' 0 'max' 2} };
            cb_renamehelp = [ 'set(findobj(gcf, ''tag'', ''help''), ''string'', ''Add'');' ...
                              'set(findobj(gcf, ''tag'', ''cancel''), ''string'', ''Erase'', ''callback'', ''set(findobj(''''tag'''', ''''edit_selectdattrials''''), ''''string'''', '''''''');'');' ...
                              'set(findobj(gcf, ''tag'', ''ok''), ''string'', ''Close'');' ];
            usrdat.fig = fig;
            inputgui('uilist', uilist, 'geometry', { [1] [1] [1] [1] [1] }, 'geomvert', [2 1 2.5 1 2.5], ...
                'helpcom', cb_add, 'userdata', usrdat, 'eval', cb_renamehelp);
            return;
            
        case 'selectdatatrialssel', % select in the GUI above
            val1  = get(findobj(fig, 'tag', 'lbfact2'), 'value');
            valfact = [1:length(usrdat.factorvals{val1})];
            tmpval = get(findobj(fig, 'tag', 'lbval2'), 'value');
            if max(tmpval) > max(valfact)
                set(findobj(fig, 'tag', 'lbval2'), 'value', valfact, 'string', encodevals(usrdat.factorvals{val1}));
            else
                set(findobj(fig, 'tag', 'lbval2'), 'string', encodevals(usrdat.factorvals{val1}), 'value', valfact);
            end;
            return;

        case 'selectdatatrialsadd', % Add button in the GUI above
            val1    = get(findobj(fig, 'tag', 'lbfact2'), 'value');
            val2    = get(findobj(fig, 'tag', 'lbval2') , 'value');
            %close(fig);
            fig     = usrdat.parent;
            val     = get(findobj(fig, 'tag', 'listboxdesign'), 'value');
            des(val).include{end+1} = { usrdat.factors{val1} usrdat.factorvals{val1}(val2) };
                        
        case 'selectsubj', % select specific subjects
            valSubj  = get(findobj(fig, 'tag', 'lbsubj'), 'value');
            cellSubj = get(findobj(fig, 'tag', 'lbsubj'), 'string');
            des(val).cases.value = cellSubj(valSubj);
            
        case 'updateinclude', % Add button in the GUI above
            try
                des(val).include = eval( get(findobj(fig, 'tag', 'lbfact2'), 'string') );
            catch,
                warndlg2('Syntax error');
            end;
            
        case 'selectfolder',
            res = uigetdir;
            if ~isempty(findstr(filepath, res)) && findstr(filepath, res) == 1 && ~isequal(filepath, res)
                res = res(length(filepath)+2:end);
            end;
            if res(1) == 0, return; end;
            des(val).filepath = res;
            
        case 'delvar'
            val1   = get(findobj(fig, 'tag', 'listboxdesign'), 'value');
            val2   = get(findobj(fig, 'tag', 'lbfact0'), 'value');
            des(val1).variable(val2) = [];
            
        case 'newvar'
            val    = get(findobj(fig, 'tag', 'listboxdesign'), 'value');
<<<<<<< HEAD
            [tmpVar tmpVarList] = pop_addindepvar(usrdat);
            if ~isempty(tmpVar)
                des(val).variable(end+1).label = tmpVar;
                des(val).variable(end  ).value = tmpVarList; % empty for cont var
=======
            [tmpVar tmpVarList cat] = pop_addindepvar(usrdat);
            if ~isempty(tmpVar) && ~strcmp(tmpVar,'None')
                des(val).variable(end+1).label = tmpVar;
                des(val).variable(end  ).value = tmpVarList; % empty for cont var
                if cat, des(val).variable(end).vartype = 'categorical'; else des(val).variable(end).vartype = 'continuous'; end;
>>>>>>> 0b9218d6
            end;
            % update var list
            [ usrdat.factors usrdat.factorvals usrdat.factsubj usrdat.pairing] = std_getindvar(struct('design', des, 'datasetinfo', datinfo), 'both', 1);
            usrdat.factors     = { 'None' usrdat.factors{:} };
            usrdat.factorvals  = { {}     usrdat.factorvals{:} };
            usrdat.factsubj    = { {}     usrdat.factsubj{:} };
            
        case 'editvar'
            val    = get(findobj(fig, 'tag', 'listboxdesign'), 'value');
            val2   = get(findobj(fig, 'tag', 'lbfact0'), 'value');
<<<<<<< HEAD
            [tmpVar tmpVarList] = pop_addindepvar(usrdat, [], des(val).variable(val2).label, des(val).variable(val2).value);
            if ~isempty(tmpVar)
                des(val).variable(val2).label = tmpVar;
                des(val).variable(val2).value = tmpVarList; % empty for cont var
=======
            tmpval = des(val).variable(val2).value;
            if strcmpi(des(val).variable(val2).vartype, 'continuous'), tmpval = []; end;
            [tmpVar tmpVarList cat] = pop_addindepvar(usrdat, [], des(val).variable(val2).label, tmpval);
            if ~isempty(tmpVar) && ~strcmp(tmpVar,'None')
                des(val).variable(val2).label = tmpVar;
                des(val).variable(val2).value = tmpVarList; % empty for cont var
                if cat, des(val).variable(val2).vartype = 'categorical'; else des(val).variable(val2).vartype = 'continuous'; end;
>>>>>>> 0b9218d6
            end;
            % update var list
            [ usrdat.factors usrdat.factorvals usrdat.factsubj usrdat.pairing] = std_getindvar(struct('design', des, 'datasetinfo', datinfo), 'both', 1);
            usrdat.factors     = { 'None' usrdat.factors{:} };
            usrdat.factorvals  = { {}     usrdat.factorvals{:} };
            usrdat.factsubj    = { {}     usrdat.factsubj{:} };
            
        case 'plotdmat'
            val    = get(findobj(fig, 'tag', 'listboxdesign'), 'value');
            std_plotdmat(usrdat.design(val),usrdat.datasetinfo);
            
        case 'importgvar'
            val    = get(findobj(fig, 'tag', 'listboxdesign'), 'value');
            usrdat = pop_importgroupvar(usrdat,val);
            
    end;

    usrdat.design = des;
    set(fig, 'userdata', usrdat);
    pop_studydesign( 'updategui', fig);
    
    if strcmpi(com, 'newvar')
        set(findobj(fig, 'tag', 'lbfact0'), 'value', length(des(val).variable));
    end;
end;

function res = strmatchmult(a, b);
    if isempty(b), res = []; return; end;
    res = zeros(1,length(a));
    for index = 1:length(a)
        tmpi = std_indvarmatch(a{index}, b);
        res(index) = tmpi(1); % in case there is a duplicate
    end;
    %[tmp ind] = mysetdiff(b, a);
    %res = setdiff_bc([1:length(b)], ind);

function cellarray = mysort(cellarray)
    return; % was crashing for combinations of selection
            % also there is no reason the order should be different
    if ~isempty(cellarray) && isstr(cellarray{1})
        cellarray = sort(cellarray);
    end;

function [cellout inds ] = mysetdiff(cell1, cell2);
    if (~isempty(cell1) && isstr(cell1{1})) || (~isempty(cell2) && isstr(cell2{1}))
         [ cellout inds ] = setdiff_bc(cell1, cell2);
    else [ cellout inds ] = setdiff_bc([ cell1{:} ], [ cell2{:} ]);
         cellout = mattocell(cellout);
    end;

% encode string an numerical values for list boxes
function cellout = encodevals(cellin)
    if isempty(cellin) 
        cellout = {};
    elseif ~iscell(cellin)
        cellout = { num2str(cellin) };
    elseif ischar(cellin{1}) || iscell(cellin{1})
        for index = 1:length(cellin)
            if isstr(cellin{index})
                cellout{index} = cellin{index};
            else
                cellout{index} =  cellin{index}{1};
                for indcell = 2:length(cellin{index})
                    cellout{index} = [ cellout{index} ' & ' cellin{index}{indcell} ];
                end;
            end;
        end;
    else
        for index = 1:length(cellin)
            if length(cellin{index}) == 1
                cellout{index} = num2str(cellin{index});
            else
                cellout{index} =  num2str(cellin{index}(1));
                for indcell = 2:length(cellin{index})
                    cellout{index} = [ cellout{index} ' & ' num2str(cellin{index}(indcell)) ];
                end;
            end;
        end;
    end;<|MERGE_RESOLUTION|>--- conflicted
+++ resolved
@@ -239,11 +239,7 @@
             % categorical var
             curVal = {};
             for iVar = 1:length(des(val).variable)
-<<<<<<< HEAD
-                if ~isempty(des(val).variable(iVar).value)
-=======
                 if ~isempty(des(val).variable(iVar).value) && strcmpi(des(val).variable(iVar).vartype, 'categorical')
->>>>>>> 0b9218d6
                     valStr = '';
                     valStrCell = encodevals(des(val).variable(iVar).value);
                     for iVal = 1:length(valStrCell)
@@ -327,18 +323,11 @@
             
         case 'newvar'
             val    = get(findobj(fig, 'tag', 'listboxdesign'), 'value');
-<<<<<<< HEAD
-            [tmpVar tmpVarList] = pop_addindepvar(usrdat);
-            if ~isempty(tmpVar)
-                des(val).variable(end+1).label = tmpVar;
-                des(val).variable(end  ).value = tmpVarList; % empty for cont var
-=======
             [tmpVar tmpVarList cat] = pop_addindepvar(usrdat);
             if ~isempty(tmpVar) && ~strcmp(tmpVar,'None')
                 des(val).variable(end+1).label = tmpVar;
                 des(val).variable(end  ).value = tmpVarList; % empty for cont var
                 if cat, des(val).variable(end).vartype = 'categorical'; else des(val).variable(end).vartype = 'continuous'; end;
->>>>>>> 0b9218d6
             end;
             % update var list
             [ usrdat.factors usrdat.factorvals usrdat.factsubj usrdat.pairing] = std_getindvar(struct('design', des, 'datasetinfo', datinfo), 'both', 1);
@@ -349,12 +338,6 @@
         case 'editvar'
             val    = get(findobj(fig, 'tag', 'listboxdesign'), 'value');
             val2   = get(findobj(fig, 'tag', 'lbfact0'), 'value');
-<<<<<<< HEAD
-            [tmpVar tmpVarList] = pop_addindepvar(usrdat, [], des(val).variable(val2).label, des(val).variable(val2).value);
-            if ~isempty(tmpVar)
-                des(val).variable(val2).label = tmpVar;
-                des(val).variable(val2).value = tmpVarList; % empty for cont var
-=======
             tmpval = des(val).variable(val2).value;
             if strcmpi(des(val).variable(val2).vartype, 'continuous'), tmpval = []; end;
             [tmpVar tmpVarList cat] = pop_addindepvar(usrdat, [], des(val).variable(val2).label, tmpval);
@@ -362,7 +345,6 @@
                 des(val).variable(val2).label = tmpVar;
                 des(val).variable(val2).value = tmpVarList; % empty for cont var
                 if cat, des(val).variable(val2).vartype = 'categorical'; else des(val).variable(val2).vartype = 'continuous'; end;
->>>>>>> 0b9218d6
             end;
             % update var list
             [ usrdat.factors usrdat.factorvals usrdat.factsubj usrdat.pairing] = std_getindvar(struct('design', des, 'datasetinfo', datinfo), 'both', 1);
