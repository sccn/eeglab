% std_precomp() - Precompute measures (ERP, spectrum, ERSP, ITC) for channels in a  
%                 study. If channels are interpolated before computing the measures,
%                 the updated EEG datasets are also saved to disk. Called by 
%                 pop_precomp(). Follow with pop_plotstudy(). See Example below.
% Usage:    
% >> [STUDY ALLEEG customRes] = std_precomp(STUDY, ALLEEG, chanorcomp, 'key', 'val', ...);
%
% Required inputs:
%   STUDY        - an EEGLAB STUDY set of loaded EEG structures
%   ALLEEG       - ALLEEG vector of one or more loaded EEG dataset structures
%   chanorcomp   - ['components'|'channels'| or channel cell array] The string 
%                  'components' forces the program to precompute all selected 
%                  measures for components. The string 'channels' forces the 
%                  program to compute all measures for all channels.
%                  A channel cell array containing channel labels will precompute
%                  the selected measures. Note that the name of the channel is
%                  not case-sensitive.
% Optional inputs:
%  'design'   - [integer] use specific study index design to compute measure.
%  'cell'     - [integer] compute measure only for a give data file.
%  'erp'      - ['on'|'off'] pre-compute ERPs for each dataset.
%  'spec'     - ['on'|'off'] pre-compute spectrum for each dataset.
%               Use 'specparams' to set spectrum parameters.
%  'ersp'     - ['on'|'off'] pre-compute ERSP for each dataset.
%               Use 'erspparams' to set time/frequency parameters.
%  'itc'      - ['on'|'off'] pre-compute ITC for each dataset.
%               Use 'erspparams' to set time/frequency parameters.
%  'scalp'    - ['on'|'off'] pre-compute scalp maps for components.
%  'allcomps' - ['on'|'off'] compute ERSP/ITC for all components ('off'
%               only use pre-selected components in the pop_study interface).
%  'erpparams'   - [cell array] Parameters for the std_erp function. See 
%                  std_erp for more information.
%  'specparams'  - [cell array] Parameters for the std_spec function. See 
%                  std_spec for more information.
%  'erspparams'  - [cell array] Optional arguments for the std_ersp function.
%  'erpimparams' - [cell array] Optional argument for std_erpimage. See
%                  std_erpimage for the list of arguments.
%  'recompute'   - ['on'|'off'] force recomputing ERP file even if it is 
%                  already on disk.
%  'rmicacomps'  - ['on'|'off'|'processica'] remove ICA components pre-selected in 
%                  each dataset (EEGLAB menu item, "Tools > Reject data using ICA 
%                  > Reject components by map). This option is ignored when 
%                  precomputing measures for ICA clusters. Default is 'off'.
%                  'processica' forces to process ICA components instead of
%                  removing them.
%  'rmclust'     - [integer array] remove selected ICA component clusters.
%                  For example, ICA component clusters containing
%                  artifacts. This option is ignored when precomputing
%                  measures for ICA clusters.
%  'customfunc'  - [function_handle] execute a specific function on each
%                  EEGLAB dataset of the selected STUDY design. The fist 
%                  argument to the function is an EEGLAB dataset. The
%                  function take the same list of argument as the std_erp
%                  function. Note that the data is only returned in the
%                  output of this function and is not saved in a data file.
%  'customparams' - [cell array] Parameters for the custom function above.
%  'customclusters' - [integer array] load only specific clusters. This is
%                    used with SIFT. chanorcomp 3rd input must be 'components'.
% 
% Obsolete input:
%  'savetrials'  - ['on'] save single-trials ERSP. Requires a lot of disk
%                  space (dataset space on disk times 10) but allow for refined
%                  single-trial statistics. This option is obsolete. As of
%                  EEGLAB 14, measures can only be saved in single trial
%                  mode.
%
% Outputs:
%   ALLEEG       - the input ALLEEG vector of EEG dataset structures, modified  
%                  by adding preprocessing data as pointers to Matlab files that 
%                  hold the pre-clustering component measures.
%   STUDY        - the input STUDY set with pre-clustering data added,
%                  for use by pop_clust()
%   customRes    - cell array of custom results (one cell for each pair of
%                  independent variables as defined in the STUDY design).
%                  If a custom file extension is specified, this variable
%                  is empty as the function assumes that the result is too
%                  large to hold in memory.
%
% Example:
%   >> [STUDY ALLEEG customRes] = std_precomp(STUDY, ALLEEG, { 'cz' 'oz' }, 'interp', ...
%               'on', 'erp', 'on', 'spec', 'on', 'ersp', 'on', 'erspparams', ...
%               { 'cycles' [ 3 0.5 ], 'alpha', 0.01, 'padratio' 1 });
%                          
%           % This prepares, channels 'cz' and 'oz' in the STUDY datasets.
%           % If a data channel is missing in one dataset, it will be
%           % interpolated (see eeg_interp()). The ERP, spectrum, ERSP, and 
%           % ITC for each dataset is then computed. 
%
% Example of custom call:
%   The function below computes the ERP of the EEG data for each channel and plots it.
%   >> [STUDY ALLEEG customres] = std_precomp(STUDY, ALLEEG, 'channels', 'customfunc', @(EEG,varargin)(mean(EEG.data,3)'));
%   >> std_plotcurve([1:size(customres{1},1)], customres, 'chanlocs', eeg_mergelocs(ALLEEG.chanlocs)); % plot data
%
%   The function below uses a data file to store the information then read
%   the data and eventyally plot it
%   >> [STUDY ALLEEG customres] = std_precomp(STUDY, ALLEEG, 'channels', 'customfunc', @(EEG,varargin)(mean(EEG.data,3)), 'customfileext', 'tmperp');
%   >> erpdata = std_readcustom(STUDY, ALLEEG, 'tmperp');
%   >> std_plotcurve([1:size(erpdata{1})], erpdata, 'chanlocs', eeg_mergelocs(ALLEEG.chanlocs)); % plot data
%
% Authors: Arnaud Delorme, SCCN, INC, UCSD, 2006-

% Copyright (C) Arnaud Delorme, SCCN, INC, UCSD, 2006, arno@sccn.ucsd.edu
%
% This program is free software; you can redistribute it and/or modify
% it under the terms of the GNU General Public License as published by
% the Free Software Foundation; either version 2 of the License, or
% (at your option) any later version.
%
% This program is distributed in the hope that it will be useful,
% but WITHOUT ANY WARRANTY; without even the implied warranty of
% MERCHANTABILITY or FITNESS FOR A PARTICULAR PURPOSE.  See the
% GNU General Public License for more details.
%
% You should have received a copy of the GNU General Public License
% along with this program; if not, write to the Free Software
% Foundation, Inc., 59 Temple Place, Suite 330, Boston, MA  02111-1307  USA

function [ STUDY, ALLEEG customRes ] = std_precomp(STUDY, ALLEEG, chanlist, varargin)
    
    if nargin < 2
        help std_precomp;
        return;
    end;
    
    if nargin == 2
        chanlist = 'channels'; % default to clustering the whole STUDY 
    end   
    customRes = [];
    Ncond = length(STUDY.condition);
    if Ncond == 0
        Ncond = 1;
    end

    g = finputcheck(varargin, { 'erp'         'string'  { 'on','off' }     'off';
                                'interp'      'string'  { 'on','off' }     'off';
                                'ersp'        'string'  { 'on','off' }     'off';
                                'recompute'   'string'  { 'on','off' }     'off';
                                'spec'        'string'  { 'on','off' }     'off';
                                'erpim'       'string'  { 'on','off' }     'off';
                                'scalp'       'string'  { 'on','off' }     'off';
                                'allcomps'    'string'  { 'on','off' }     'off';
                                'itc'         'string'  { 'on','off' }     'off';
                                'savetrials'  'string'  { 'on'       }     'on'; % change for EEGLAB 14
                                'rmicacomps'  'string'  { 'on','off','processica' }     'off';
                                'cell'        'integer' []                 [];
                                'design'      'integer' []                 STUDY.currentdesign;
                                'rmclust'     'integer' []                 [];
                                'rmbase'      'integer' []                 []; % deprecated, for backward compatibility purposes, not documented
                                'specparams'        'cell'    {}                 {};
                                'erpparams'         'cell'    {}                 {};
                                'customfunc'  {'function_handle' 'integer' } { { } {} }     [];
                                'customparams'      'cell'    {}                 {};
                                'customfileext'     'string'  []                 '';
                                'customclusters'    'integer' []                 [];
                                'erpimparams'       'cell'    {}                 {};
                                'erspparams'        'cell'    {}                 {}}, 'std_precomp');
    if isstr(g), error(g); end;
    if ~isempty(g.rmbase), g.erpparams = { g.erpparams{:} 'rmbase' g.rmbase }; end;
    if ~isempty(g.customfileext), error('customfileext option has been removed from this function. Let us know if this is something you need.'); end;
    
    % union of all channel structures
    % -------------------------------
    computewhat = 'channels';
    if isstr(chanlist)
        if strcmpi(chanlist, 'channels')
            chanlist = [];
        else % components
            computewhat = 'components';
            if strcmpi(g.allcomps, 'on')
                chanlist = {};
                for index = 1:length(STUDY.datasetinfo)
                    chanlist = { chanlist{:} [1:size(ALLEEG(STUDY.datasetinfo(index).index).icaweights,1)] };
                end;
            else
                chanlist = { STUDY.datasetinfo.comps };
            end;
        end;
    end;
    if isempty(chanlist)
        alllocs = eeg_mergelocs(ALLEEG.chanlocs);
        chanlist = { alllocs.labels };
    elseif ~isnumeric(chanlist{1})
        alllocs = eeg_mergelocs(ALLEEG.chanlocs);
        [tmp c1 c2] = intersect_bc( lower({ alllocs.labels }), lower(chanlist));
        [tmp c2] = sort(c2);
        alllocs = alllocs(c1(c2));
    end;
    
    % test if interp and reconstruct channel list
    % -------------------------------------------
    if strcmpi(computewhat, 'channels')
        if strcmpi(g.interp, 'on')
            STUDY.changrp = [];
            STUDY = std_changroup(STUDY, ALLEEG, chanlist, 'interp');
            g.interplocs = alllocs;
        else
            STUDY.changrp = [];
            STUDY = std_changroup(STUDY, ALLEEG, chanlist);
            g.interplocs = struct([]);
        end;
    end;
    
    % components or channels
    % ----------------------
    if strcmpi(computewhat, 'channels')
         curstruct = STUDY.changrp;
    else curstruct = STUDY.cluster;
    end;
        
    % compute custom measure
    % ----------------------
    if ~isempty(g.customfunc)
        allSubjects = { STUDY.datasetinfo.subject };
        uniqueSubjects = unique(allSubjects);
        for iSubj = 1:length(uniqueSubjects)
<<<<<<< HEAD
            inds = strmatch( uniqueSubjects{iSubj}, allSubjects, 'exact');
=======
            inds = find(strncmp( uniqueSubjects{iSubj}, allSubjects, max(cellfun(@length, allSubjects))));
>>>>>>> 0b9218d6
            filepath = STUDY.datasetinfo(inds(1)).filepath;
            filebase = fullfile(filepath, uniqueSubjects{iSubj});
            trialinfo = std_combtrialinfo(STUDY.datasetinfo, inds);
            
            addopts = { 'savetrials' g.savetrials 'recompute' g.recompute 'fileout' filebase 'trialinfo' trialinfo };
            if strcmpi(computewhat, 'channels')
                [tmpchanlist opts] = getchansandopts(STUDY, ALLEEG, chanlist, inds, g);
                tmpData = feval(g.customfunc, ALLEEG(inds),  'channels', tmpchanlist, opts{:}, addopts{:}, g.customparams{:});
            else
                if length(inds)>1 && ~isequal(chanlist{inds})
                    error(['ICA decompositions must be identical if' 10 'several datasets are concatenated' 10 'for a given subject' ]);
                end;
                tmpData = feval(g.customfunc, ALLEEG(inds), 'components', chanlist{inds(1)}, opts{:}, addopts{:}, g.customparams{:});
            end;
            customRes{iSubj} = resTmp;
        end;
    end;

    % compute ERPs
    % ------------
    if strcmpi(g.erp, 'on')
        
        % check dataset consistency
        % -------------------------
        allPnts = [ALLEEG(:).pnts];
        if iscell(allPnts), allPnts = [ allPnts{:} ]; end;
        if length(unique(allPnts)) > 1
            error([ 'Cannot compute ERPs because datasets' 10 'do not have the same number of data points' ])
        end;

        allSubjects = { STUDY.datasetinfo.subject };
        uniqueSubjects = unique(allSubjects);
        for iSubj = 1:length(uniqueSubjects)
<<<<<<< HEAD
            inds = strmatch( uniqueSubjects{iSubj}, allSubjects, 'exact');
=======
            inds = find(strncmp( uniqueSubjects{iSubj}, allSubjects, max(cellfun(@length, allSubjects))));
>>>>>>> 0b9218d6
            filepath = STUDY.datasetinfo(inds(1)).filepath;
            filebase = fullfile(filepath, uniqueSubjects{iSubj});
            trialinfo = std_combtrialinfo(STUDY.datasetinfo, inds);
            
            addopts = { 'savetrials' g.savetrials 'recompute' g.recompute 'fileout' filebase 'trialinfo' trialinfo };
            if strcmpi(computewhat, 'channels')
                [tmpchanlist opts] = getchansandopts(STUDY, ALLEEG, chanlist, inds, g);
                std_erp(ALLEEG(inds), 'channels', tmpchanlist, opts{:}, addopts{:}, g.erpparams{:});
            else
                if length(inds)>1 && ~isequal(chanlist{inds})
                    error(['ICA decompositions must be identical if' 10 'several datasets are concatenated' 10 'for a given subject' ]);
                end;
                std_erp(ALLEEG(inds), 'components', chanlist{inds(1)}, addopts{:}, g.erpparams{:});
            end;
        end;
        if isfield(curstruct, 'erpdata')
            curstruct = rmfield(curstruct, 'erpdata');
            curstruct = rmfield(curstruct, 'erptimes');
        end;
    end;
    
    % compute spectrum
    % ----------------
    if strcmpi(g.spec, 'on')

        allSubjects = { STUDY.datasetinfo.subject };
        uniqueSubjects = unique(allSubjects);
        for iSubj = 1:length(uniqueSubjects)
            inds = strmatch( uniqueSubjects{iSubj}, allSubjects, 'exact');
            filepath = STUDY.datasetinfo(inds(1)).filepath;
            filebase = fullfile(filepath, uniqueSubjects{iSubj});
            trialinfo = std_combtrialinfo(STUDY.datasetinfo, inds, [ALLEEG.trials]);

            addopts = { 'savetrials', g.savetrials, 'recompute', g.recompute, 'fileout', filebase, 'trialinfo', trialinfo };
            if strcmpi(computewhat, 'channels')
                [tmpchanlist opts] = getchansandopts(STUDY, ALLEEG, chanlist, inds, g);
                std_spec(ALLEEG(inds), 'channels', tmpchanlist, opts{:}, addopts{:}, g.specparams{:});
            else
                if length(inds)>1 && ~isequal(chanlist{inds})
                    error(['ICA decompositions must be identical if' 10 'several datasets are concatenated' 10 'for a given subject' ]);
                end;
                std_spec(ALLEEG(inds), 'components', chanlist{inds(1)}, addopts{:}, g.specparams{:});
            end;
        end;
        if isfield(curstruct, 'specdata')
            curstruct = rmfield(curstruct, 'specdata');
            curstruct = rmfield(curstruct, 'specfreqs');
        end;
    end;

    % compute spectrum
    % ----------------
    if strcmpi(g.erpim, 'on')
        
        % check dataset consistency
        % -------------------------
        allPnts = [ALLEEG(:).pnts];
        if iscell(allPnts), allPnts = [ allPnts{:} ]; end;
        if length(unique(allPnts)) > 1
            error([ 'Cannot compute ERPs because datasets' 10 'do not have the same number of data points' ])
        end;

        if isempty(g.erpimparams), 
            tmpparams = {};
        elseif iscell(g.erpimparams), 
            tmpparams = g.erpimparams; 
        else
            tmpparams      = fieldnames(g.erpimparams); tmpparams = tmpparams';
            tmpparams(2,:) = struct2cell(g.erpimparams);
        end;
        
        % loop accross subjects
        allSubjects = { STUDY.datasetinfo.subject };
        uniqueSubjects = unique(allSubjects);
        for iSubj = 1:length(uniqueSubjects)
<<<<<<< HEAD
            inds = strmatch( uniqueSubjects{iSubj}, allSubjects, 'exact');
=======
            inds = find(strncmp( uniqueSubjects{iSubj}, allSubjects, max(cellfun(@length, allSubjects))));
>>>>>>> 0b9218d6
            filepath = STUDY.datasetinfo(inds(1)).filepath;
            filebase = fullfile(filepath, uniqueSubjects{iSubj});
            trialinfo = std_combtrialinfo(STUDY.datasetinfo, inds);
            
            addopts = { 'savetrials' g.savetrials 'recompute' g.recompute 'fileout' filebase 'trialinfo' trialinfo tmpparams{:} };
            if strcmpi(computewhat, 'channels')
                [tmpchanlist opts] = getchansandopts(STUDY, ALLEEG, chanlist, inds, g);
                std_erpimage(ALLEEG(inds), 'channels', tmpchanlist, opts{:}, addopts{:});
            else
                if length(inds)>1 && ~isequal(chanlist{inds})
                    error(['ICA decompositions must be identical if' 10 'several datasets are concatenated' 10 'for a given subject' ]);
                end;
                std_erpimage(ALLEEG(inds), 'components', chanlist{inds(1)}, addopts{:});
            end;
        end;
        
       if isfield(curstruct, 'erpimdata')
            curstruct = rmfield(curstruct, 'erpimdata');
            curstruct = rmfield(curstruct, 'erpimtimes');
            curstruct = rmfield(curstruct, 'erpimtrials');
            curstruct = rmfield(curstruct, 'erpimevents');
        end;
    end;
    
    % compute component scalp maps
    % ----------------------------
    if strcmpi(g.scalp, 'on') && ~strcmpi(computewhat, 'channels')
        for index = 1:length(STUDY.datasetinfo)
            
            % find duplicate
            % --------------
            found = [];
            ind1 = STUDY.datasetinfo(index).index;
            inds = strmatch(STUDY.datasetinfo(index).subject, { STUDY.datasetinfo(1:index-1).subject });
            for index2 = 1:length(inds)
                ind2 = STUDY.datasetinfo(inds(index2)).index;
                if isequal(ALLEEG(ind1).icawinv, ALLEEG(ind2).icawinv)
                    found = ind2;
                end;
            end;
            
            % make link if duplicate
            % ----------------------
            if ~isempty(g.cell)
                desset = STUDY.design(g.design).cell(g.cell);
                [path,tmp] = fileparts(desset.filebase);
            else path = ALLEEG(index).filepath;
            end;
            
            fprintf('Computing/checking topo file for dataset %d\n', ind1);
            if ~isempty(found)
                clear tmp;
                tmpfile1 = fullfile( path, [ ALLEEG(index).filename(1:end-3) 'icatopo' ]); 
                tmp.file = fullfile( ALLEEG(found).filepath, [ ALLEEG(found).filename(1:end-3) 'icatopo' ]); 
                std_savedat(tmpfile1, tmp);
            else
                std_topo(ALLEEG(index), chanlist{index}, 'none', 'recompute', g.recompute,'fileout',path);
            end;
        end;
        if isfield(curstruct, 'topo')
            curstruct = rmfield(curstruct, 'topo');
            curstruct = rmfield(curstruct, 'topox');
            curstruct = rmfield(curstruct, 'topoy');
            curstruct = rmfield(curstruct, 'topoall');
            curstruct = rmfield(curstruct, 'topopol');
        end;
    end;
    
    % compute ERSP and ITC
    % --------------------
    if strcmpi(g.ersp, 'on') || strcmpi(g.itc, 'on')
        
        % check dataset consistency
        allPnts = [ALLEEG(:).pnts];
        if iscell(allPnts), allPnts = [ allPnts{:} ]; end;
        if length(unique(allPnts)) > 1
            error([ 'Cannot compute ERPs because datasets' 10 'do not have the same number of data points' ])
        end;
        
        % options
        if strcmpi(g.ersp, 'on') & strcmpi(g.itc, 'on'), type = 'both';
        elseif strcmpi(g.ersp, 'on')                   , type = 'ersp';
        else                                             type = 'itc';
        end;
        if isempty(g.erspparams), 
            tmpparams = {};
        elseif iscell(g.erspparams), 
            tmpparams = g.erspparams; 
        else
            tmpparams      = fieldnames(g.erspparams); tmpparams = tmpparams';
            tmpparams(2,:) = struct2cell(g.erspparams);
        end;
        
        % loop accross subjects
        allSubjects = { STUDY.datasetinfo.subject };
        uniqueSubjects = unique(allSubjects);
        for iSubj = 1:length(uniqueSubjects)
            inds = find(strncmp( uniqueSubjects{iSubj}, allSubjects, max(cellfun(@length, allSubjects))));
            filepath = STUDY.datasetinfo(inds(1)).filepath;
            filebase = fullfile(filepath, uniqueSubjects{iSubj});
            trialinfo = std_combtrialinfo(STUDY.datasetinfo, inds);
            
            addopts = { 'savetrials' g.savetrials 'recompute' g.recompute 'fileout' filebase 'trialinfo' trialinfo tmpparams{:} };
            if strcmpi(computewhat, 'channels')
                [tmpchanlist opts] = getchansandopts(STUDY, ALLEEG, chanlist, inds, g);
                std_ersp(ALLEEG(inds), 'channels', tmpchanlist, opts{:}, addopts{:});
            else
                if length(inds)>1 && ~isequal(chanlist{inds})
                    error(['ICA decompositions must be identical if' 10 'several datasets are concatenated' 10 'for a given subject' ]);
                end;
                std_ersp(ALLEEG(inds), 'components', chanlist{inds(1)}, addopts{:});
            end;
        end;
        
        % remove saved data if any
        if isfield(curstruct, 'erspdata')
            curstruct = rmfield(curstruct, 'erspdata');
            curstruct = rmfield(curstruct, 'ersptimes');
            curstruct = rmfield(curstruct, 'erspfreqs');
        end;
        if isfield(curstruct, 'itcdata')
            curstruct = rmfield(curstruct, 'itcdata');
            curstruct = rmfield(curstruct, 'itctimes');
            curstruct = rmfield(curstruct, 'itcfreqs');
        end;
        
    end;

    % components or channels
    % ----------------------
    if strcmpi(computewhat, 'channels')
         STUDY.changrp = curstruct;
    else STUDY.cluster = curstruct;
    end;
    
    return;
        
    % find components in cluster for specific dataset
    % -----------------------------------------------
    function rmcomps = getclustcomps(STUDY, rmclust, settmpind);    
    
        rmcomps   = cell(1,length(settmpind));
        for idat = 1:length(settmpind) % scan dataset for which to find component clusters
            for rmi = 1:length(rmclust) % scan clusters
                comps = STUDY.cluster(rmclust(rmi)).comps;
                sets  = STUDY.cluster(rmclust(rmi)).sets;
                indmatch = find(sets(:) == settmpind(idat));
                indmatch = ceil(indmatch/size(sets,1)); % get the column number
                rmcomps{idat} = [rmcomps{idat} comps(indmatch(:)') ];
            end;
            rmcomps{idat} = sort(rmcomps{idat});
        end;
        
    % make option array and channel list (which depend on interp) for any type of measure
    % ----------------------------------------------------------------------
    function [tmpchanlist, opts] = getchansandopts(STUDY, ALLEEG, chanlist, idat, g);
        
        opts = { };

        if ~isempty(g.rmclust) || strcmpi(g.rmicacomps, 'on') || strcmpi(g.rmicacomps, 'processica')
            rmcomps = cell(1,length(idat));
            if ~isempty(g.rmclust)
                rmcomps = getclustcomps(STUDY, g.rmclust, idat);
            end;
            if strcmpi(g.rmicacomps, 'on')
                for ind = 1:length(idat)
                    rmcomps{ind} = union_bc(rmcomps{ind}, find(ALLEEG(idat(ind)).reject.gcompreject));
                end;
            elseif strcmpi(g.rmicacomps, 'processica')
                for ind = 1:length(idat)
                    rmcomps{ind} = union_bc(rmcomps{ind}, find(~ALLEEG(idat(ind)).reject.gcompreject));
                end;
            end;
            opts = { opts{:} 'rmcomps' rmcomps };
        end;
        if strcmpi(g.interp, 'on')
            tmpchanlist = chanlist;
            allocs = eeg_mergelocs(ALLEEG.chanlocs);
            [tmp1 tmp2 neworder] = intersect_bc( {allocs.labels}, chanlist);
            [tmp1 ordertmp2] = sort(tmp2);
            neworder = neworder(ordertmp2);
            opts = { opts{:} 'interp' allocs(neworder) };
        else
            newchanlist = [];
            tmpchanlocs = ALLEEG(idat(1)).chanlocs;
            chanlocs = { tmpchanlocs.labels };
            for i=1:length(chanlist)
                newchanlist = [ newchanlist strmatch(chanlist{i}, chanlocs, 'exact') ];
            end;
            tmpchanlocs =  ALLEEG(idat(1)).chanlocs;
            tmpchanlist = { tmpchanlocs(newchanlist).labels };
        end;
        
    % compute full file names
    % -----------------------
    function res = computeFullFileName(filePaths, fileNames);
        for index = 1:length(fileNames)
            res{index} = fullfile(filePaths{index}, fileNames{index});
        end;<|MERGE_RESOLUTION|>--- conflicted
+++ resolved
@@ -213,11 +213,7 @@
         allSubjects = { STUDY.datasetinfo.subject };
         uniqueSubjects = unique(allSubjects);
         for iSubj = 1:length(uniqueSubjects)
-<<<<<<< HEAD
-            inds = strmatch( uniqueSubjects{iSubj}, allSubjects, 'exact');
-=======
             inds = find(strncmp( uniqueSubjects{iSubj}, allSubjects, max(cellfun(@length, allSubjects))));
->>>>>>> 0b9218d6
             filepath = STUDY.datasetinfo(inds(1)).filepath;
             filebase = fullfile(filepath, uniqueSubjects{iSubj});
             trialinfo = std_combtrialinfo(STUDY.datasetinfo, inds);
@@ -251,11 +247,7 @@
         allSubjects = { STUDY.datasetinfo.subject };
         uniqueSubjects = unique(allSubjects);
         for iSubj = 1:length(uniqueSubjects)
-<<<<<<< HEAD
-            inds = strmatch( uniqueSubjects{iSubj}, allSubjects, 'exact');
-=======
             inds = find(strncmp( uniqueSubjects{iSubj}, allSubjects, max(cellfun(@length, allSubjects))));
->>>>>>> 0b9218d6
             filepath = STUDY.datasetinfo(inds(1)).filepath;
             filebase = fullfile(filepath, uniqueSubjects{iSubj});
             trialinfo = std_combtrialinfo(STUDY.datasetinfo, inds);
@@ -331,11 +323,7 @@
         allSubjects = { STUDY.datasetinfo.subject };
         uniqueSubjects = unique(allSubjects);
         for iSubj = 1:length(uniqueSubjects)
-<<<<<<< HEAD
-            inds = strmatch( uniqueSubjects{iSubj}, allSubjects, 'exact');
-=======
             inds = find(strncmp( uniqueSubjects{iSubj}, allSubjects, max(cellfun(@length, allSubjects))));
->>>>>>> 0b9218d6
             filepath = STUDY.datasetinfo(inds(1)).filepath;
             filebase = fullfile(filepath, uniqueSubjects{iSubj});
             trialinfo = std_combtrialinfo(STUDY.datasetinfo, inds);
