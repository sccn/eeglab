% std_getindvar - get independent variables of a STUDY
%
% Usage:
%   [indvar indvarvals] = std_getindvar(STUDY);
%   [indvar indvarvals] = std_getindvar(STUDY, mode, scandesign);
%
% Input:
%   STUDY - EEGLAB STUDY structure
%   mode  - ['datinfo'|'trialinfo'|'both'] get independent variables
%           linked to STUDY.datasetinfo, STUDY.datasetinfo.trialinfo or
%           both. Default is 'both'.
%   scandesign - [0|1] scan STUDY design for additional combinations of
%           independent variable values. Default is 0.
%
% Output:
%   indvar     - [cell array] cell array of independent variable names 
%   indvarvals - [cell array] cell array of independent variable values
%
% Authors: A. Delorme, CERCO/CNRS and SCCN/UCSD, 2010-

% Copyright (C) Arnaud Delorme, SCCN, INC, UCSD, 2010, arno@sccn.ucsd.edu
%
% This program is free software; you can redistribute it and/or modify
% it under the terms of the GNU General Public License as published by
% the Free Software Foundation; either version 2 of the License, or
% (at your option) any later version.
%
% This program is distributed in the hope that it will be useful,
% but WITHOUT ANY WARRANTY; without even the implied warranty of
% MERCHANTABILITY or FITNESS FOR A PARTICULAR PURPOSE.  See the
% GNU General Public License for more details.
%
% You should have received a copy of the GNU General Public License
% along with this program; if not, write to the Free Software
% Foundation, Inc., 59 Temple Place, Suite 330, Boston, MA  02111-1307  USA

function [ factor factorvals subjects paired ] = std_getindvar(STUDY, mode, scandesign)

if nargin < 1
    help std_getindvar;
    return;
end;

factor     = {};
factorvals = {};
paired     = {};
subjects   = {};
if nargin < 2, mode = 'both'; end;
if nargin < 3, scandesign = 0; end;
countfact = 1;
setinfo = STUDY.datasetinfo;

if strcmpi(mode, 'datinfo') || strcmpi(mode, 'both')
    % get trial info
    ff = fieldnames(setinfo);
    ff = setdiff_bc(ff, { 'filepath' 'filename' 'subject' 'index' 'ncomps' 'comps' 'trialinfo' });
    for index = 1:length(ff)
        if isstr(getfield(setinfo(1), ff{index}))
            eval( [ 'tmpvals = unique_bc({ setinfo.' ff{index} '});' ] );
            if length(tmpvals) > 1
                factor{    countfact} = ff{index};
                factorvals{countfact} = tmpvals;

                % get subject for each factor value
                intersectSubject = { setinfo(:).subject };
                for c = 1:length(tmpvals)
                    eval( [ 'datind = strmatch(tmpvals{c}, { setinfo.' ff{index} '}, ''exact'');' ] );
                    subjects{  countfact}{c} = unique_bc( { setinfo(datind).subject } );
                    intersectSubject = intersect(intersectSubject, subjects{  countfact}{c});
                end;
                
                numValues = cellfun(@length, subjects{  countfact});
                if length(intersectSubject) == numValues(1) && length(unique(numValues)) == 1
                    paired{countfact} = 'on'; % trial data always paired
                else
                    paired{countfact} = 'off';
                end;
                countfact = countfact + 1;
            end;
        else
            eval( [ 'tmpvals = unique_bc([ setinfo.' ff{index} ']);' ] );
            if length(tmpvals) > 1
                factor{    countfact} = ff{index};
                factorvals{countfact} = mattocell(tmpvals);

                % get subject for each factor value
                intersectSubject = { setinfo(:).subject };
                for c = 1:length(tmpvals)
                    eval( [ 'datind = find(tmpvals(c) == [ setinfo.' ff{index} ']);' ] );
                    subjects{  countfact}{c} = unique_bc( { setinfo(datind).subject } );
                    intersectSubject = intersect(intersectSubject, subjects{  countfact}{c});
                end;
                
                numValues = cellfun(@length, subjects{  countfact});
                if length(intersectSubject) == numValues(1) && length(unique(numValues)) == 1
                    paired{countfact} = 'on'; % trial data always paired
                else
                    paired{countfact} = 'off';
                end;
                countfact = countfact + 1;
            end;
        end;
    end;
end;

% add ind. variables for trials
% -----------------------------
if strcmpi(mode, 'trialinfo') || strcmpi(mode, 'both')
    % add trial info
    if isfield(setinfo, 'trialinfo')
        ff = fieldnames(setinfo(1).trialinfo);
        for index = 1:length(ff)
            % check if any of the datasets are using string for event type
            allFieldsPresent = cellfun(@(x)(isfield(x, ff{index})), { setinfo.trialinfo });                
            allFirstVal = cellfun(@(x)(getfield(x, ff{index})), { setinfo(allFieldsPresent).trialinfo }, 'uniformoutput', false);

            if any(cellfun(@isstr, allFirstVal))
                alltmpvals = {};
                for ind = 1:length(setinfo)
                    if isfield(setinfo(ind).trialinfo, ff{index})
                        eval( [ 'tmpTrialVals = { setinfo(ind).trialinfo.' ff{index} ' };' ] );
                        if isnumeric(tmpTrialVals{1})
                            % convert to string if necessary
                            tmpTrialVals = cellfun(@num2str, tmpTrialVals, 'uniformoutput', false);
                        end;
                        tmpvals = unique_bc(tmpTrialVals);
                    else tmpvals = {};
                    end;
                    if isempty(alltmpvals)
                        alltmpvals = tmpvals;
                    else
                        alltmpvals = { alltmpvals{:} tmpvals{:} };
                    end;
                end;
                alltmpvals = unique_bc(alltmpvals);
                if length(alltmpvals) > 1
                    factor{    countfact} = ff{index};
                    factorvals{countfact} = alltmpvals;
                    subjects{  countfact} = {};
                    paired{countfact}     = 'on'; % trial data always paired
                    countfact = countfact + 1;
                end;
            else
                alltmpvals = [];
                for ind = 1:length(setinfo)
                    if isfield(setinfo(ind).trialinfo, ff{index})
                        eval( [ 'tmpvals = unique_bc([ setinfo(ind).trialinfo.' ff{index} ' ]);' ] );
                    else tmpvals = [];
                    end;
                    alltmpvals = [ alltmpvals tmpvals ];
                end;
                alltmpvals = unique_bc(alltmpvals);
                if length(alltmpvals) > 1
                    factor{    countfact} = ff{index};
                    factorvals{countfact} = mattocell(alltmpvals);
                    subjects{  countfact} = {};
                    paired{countfact}     = 'off'; % pairing is irrelevant for continuous var
                    countfact = countfact + 1;
                end;
            end;
        end;
    end;
end;

% scan existing design for additional combinations
% ------------------------------------------------
if scandesign
    for desind = 1:length(STUDY.design)
        for iVar = 1:length(STUDY.design(desind).variable)
<<<<<<< HEAD
            pos1 = strmatch(STUDY.design(desind).variable(iVar).label, factor, 'exact');
            if ~isempty(pos1), add1 = mysetdiff(STUDY.design(desind).variable(iVar).value, factorvals{pos1}); else add1 = []; end;
            for addInd = 1:length(add1)
                duplicate = 0;
                for iVarVal = 1:length(factorvals{pos1})
                    if isequal(factorvals{pos1}{iVarVal}, add1{addInd})
                        duplicate = 1;
                    end;
                end;
                if ~duplicate
                    factorvals{pos1} = { factorvals{pos1}{:} add1{addInd} }; 
=======
            if strcmpi(STUDY.design(desind).variable(iVar).vartype, 'categorical')
                pos1 = strmatch(STUDY.design(desind).variable(iVar).label, factor, 'exact');
                if ~isempty(pos1), add1 = mysetdiff(STUDY.design(desind).variable(iVar).value, factorvals{pos1}); else add1 = []; end;
                for addInd = 1:length(add1)
                    duplicate = 0;
                    for iVarVal = 1:length(factorvals{pos1})
                        if isequal(factorvals{pos1}{iVarVal}, add1{addInd})
                            duplicate = 1;
                        end;
                    end;
                    if ~duplicate
                        factorvals{pos1} = { factorvals{pos1}{:} add1{addInd} }; 
                    end;
>>>>>>> 647e29c9
                end;
            end;
        end;
    end;
end;

function cellout = mysetdiff(cell1, cell2);

    if isstr(cell2{1})
         indcell = cellfun(@iscell, cell1);
    else indcell = cellfun(@(x)(length(x)>1), cell1);
    end;
    cellout = cell1(indcell);

%     if isstr(cell1{1}) && isstr(cell2{1})
%          cellout = setdiff_bc(cell1, cell2);
%     elseif ~isstr(cell1{1}) && ~isstr(cell2{1})
%         cellout = mattocell(setdiff( [ cell1{:} ], [ cell2{:} ]));
%     elseif isstr(cell1{1}) && ~isstr(cell2{1})
%          cellout = setdiff_bc(cell1, cellfun(@(x)(num2str(x)),cell2, 'uniformoutput', false));
%     elseif ~isstr(cell1{1}) && isstr(cell2{1})
%          cellout = setdiff_bc(cellfun(@(x)(num2str(x)),cell1, 'uniformoutput', false), cell2);
%     end;
    
<|MERGE_RESOLUTION|>--- conflicted
+++ resolved
@@ -1,220 +1,206 @@
-% std_getindvar - get independent variables of a STUDY
-%
-% Usage:
-%   [indvar indvarvals] = std_getindvar(STUDY);
-%   [indvar indvarvals] = std_getindvar(STUDY, mode, scandesign);
-%
-% Input:
-%   STUDY - EEGLAB STUDY structure
-%   mode  - ['datinfo'|'trialinfo'|'both'] get independent variables
-%           linked to STUDY.datasetinfo, STUDY.datasetinfo.trialinfo or
-%           both. Default is 'both'.
-%   scandesign - [0|1] scan STUDY design for additional combinations of
-%           independent variable values. Default is 0.
-%
-% Output:
-%   indvar     - [cell array] cell array of independent variable names 
-%   indvarvals - [cell array] cell array of independent variable values
-%
-% Authors: A. Delorme, CERCO/CNRS and SCCN/UCSD, 2010-
-
-% Copyright (C) Arnaud Delorme, SCCN, INC, UCSD, 2010, arno@sccn.ucsd.edu
-%
-% This program is free software; you can redistribute it and/or modify
-% it under the terms of the GNU General Public License as published by
-% the Free Software Foundation; either version 2 of the License, or
-% (at your option) any later version.
-%
-% This program is distributed in the hope that it will be useful,
-% but WITHOUT ANY WARRANTY; without even the implied warranty of
-% MERCHANTABILITY or FITNESS FOR A PARTICULAR PURPOSE.  See the
-% GNU General Public License for more details.
-%
-% You should have received a copy of the GNU General Public License
-% along with this program; if not, write to the Free Software
-% Foundation, Inc., 59 Temple Place, Suite 330, Boston, MA  02111-1307  USA
-
-function [ factor factorvals subjects paired ] = std_getindvar(STUDY, mode, scandesign)
-
-if nargin < 1
-    help std_getindvar;
-    return;
-end;
-
-factor     = {};
-factorvals = {};
-paired     = {};
-subjects   = {};
-if nargin < 2, mode = 'both'; end;
-if nargin < 3, scandesign = 0; end;
-countfact = 1;
-setinfo = STUDY.datasetinfo;
-
-if strcmpi(mode, 'datinfo') || strcmpi(mode, 'both')
-    % get trial info
-    ff = fieldnames(setinfo);
-    ff = setdiff_bc(ff, { 'filepath' 'filename' 'subject' 'index' 'ncomps' 'comps' 'trialinfo' });
-    for index = 1:length(ff)
-        if isstr(getfield(setinfo(1), ff{index}))
-            eval( [ 'tmpvals = unique_bc({ setinfo.' ff{index} '});' ] );
-            if length(tmpvals) > 1
-                factor{    countfact} = ff{index};
-                factorvals{countfact} = tmpvals;
-
-                % get subject for each factor value
-                intersectSubject = { setinfo(:).subject };
-                for c = 1:length(tmpvals)
-                    eval( [ 'datind = strmatch(tmpvals{c}, { setinfo.' ff{index} '}, ''exact'');' ] );
-                    subjects{  countfact}{c} = unique_bc( { setinfo(datind).subject } );
-                    intersectSubject = intersect(intersectSubject, subjects{  countfact}{c});
-                end;
-                
-                numValues = cellfun(@length, subjects{  countfact});
-                if length(intersectSubject) == numValues(1) && length(unique(numValues)) == 1
-                    paired{countfact} = 'on'; % trial data always paired
-                else
-                    paired{countfact} = 'off';
-                end;
-                countfact = countfact + 1;
-            end;
-        else
-            eval( [ 'tmpvals = unique_bc([ setinfo.' ff{index} ']);' ] );
-            if length(tmpvals) > 1
-                factor{    countfact} = ff{index};
-                factorvals{countfact} = mattocell(tmpvals);
-
-                % get subject for each factor value
-                intersectSubject = { setinfo(:).subject };
-                for c = 1:length(tmpvals)
-                    eval( [ 'datind = find(tmpvals(c) == [ setinfo.' ff{index} ']);' ] );
-                    subjects{  countfact}{c} = unique_bc( { setinfo(datind).subject } );
-                    intersectSubject = intersect(intersectSubject, subjects{  countfact}{c});
-                end;
-                
-                numValues = cellfun(@length, subjects{  countfact});
-                if length(intersectSubject) == numValues(1) && length(unique(numValues)) == 1
-                    paired{countfact} = 'on'; % trial data always paired
-                else
-                    paired{countfact} = 'off';
-                end;
-                countfact = countfact + 1;
-            end;
-        end;
-    end;
-end;
-
-% add ind. variables for trials
-% -----------------------------
-if strcmpi(mode, 'trialinfo') || strcmpi(mode, 'both')
-    % add trial info
-    if isfield(setinfo, 'trialinfo')
-        ff = fieldnames(setinfo(1).trialinfo);
-        for index = 1:length(ff)
-            % check if any of the datasets are using string for event type
-            allFieldsPresent = cellfun(@(x)(isfield(x, ff{index})), { setinfo.trialinfo });                
-            allFirstVal = cellfun(@(x)(getfield(x, ff{index})), { setinfo(allFieldsPresent).trialinfo }, 'uniformoutput', false);
-
-            if any(cellfun(@isstr, allFirstVal))
-                alltmpvals = {};
-                for ind = 1:length(setinfo)
-                    if isfield(setinfo(ind).trialinfo, ff{index})
-                        eval( [ 'tmpTrialVals = { setinfo(ind).trialinfo.' ff{index} ' };' ] );
-                        if isnumeric(tmpTrialVals{1})
-                            % convert to string if necessary
-                            tmpTrialVals = cellfun(@num2str, tmpTrialVals, 'uniformoutput', false);
-                        end;
-                        tmpvals = unique_bc(tmpTrialVals);
-                    else tmpvals = {};
-                    end;
-                    if isempty(alltmpvals)
-                        alltmpvals = tmpvals;
-                    else
-                        alltmpvals = { alltmpvals{:} tmpvals{:} };
-                    end;
-                end;
-                alltmpvals = unique_bc(alltmpvals);
-                if length(alltmpvals) > 1
-                    factor{    countfact} = ff{index};
-                    factorvals{countfact} = alltmpvals;
-                    subjects{  countfact} = {};
-                    paired{countfact}     = 'on'; % trial data always paired
-                    countfact = countfact + 1;
-                end;
-            else
-                alltmpvals = [];
-                for ind = 1:length(setinfo)
-                    if isfield(setinfo(ind).trialinfo, ff{index})
-                        eval( [ 'tmpvals = unique_bc([ setinfo(ind).trialinfo.' ff{index} ' ]);' ] );
-                    else tmpvals = [];
-                    end;
-                    alltmpvals = [ alltmpvals tmpvals ];
-                end;
-                alltmpvals = unique_bc(alltmpvals);
-                if length(alltmpvals) > 1
-                    factor{    countfact} = ff{index};
-                    factorvals{countfact} = mattocell(alltmpvals);
-                    subjects{  countfact} = {};
-                    paired{countfact}     = 'off'; % pairing is irrelevant for continuous var
-                    countfact = countfact + 1;
-                end;
-            end;
-        end;
-    end;
-end;
-
-% scan existing design for additional combinations
-% ------------------------------------------------
-if scandesign
-    for desind = 1:length(STUDY.design)
-        for iVar = 1:length(STUDY.design(desind).variable)
-<<<<<<< HEAD
-            pos1 = strmatch(STUDY.design(desind).variable(iVar).label, factor, 'exact');
-            if ~isempty(pos1), add1 = mysetdiff(STUDY.design(desind).variable(iVar).value, factorvals{pos1}); else add1 = []; end;
-            for addInd = 1:length(add1)
-                duplicate = 0;
-                for iVarVal = 1:length(factorvals{pos1})
-                    if isequal(factorvals{pos1}{iVarVal}, add1{addInd})
-                        duplicate = 1;
-                    end;
-                end;
-                if ~duplicate
-                    factorvals{pos1} = { factorvals{pos1}{:} add1{addInd} }; 
-=======
-            if strcmpi(STUDY.design(desind).variable(iVar).vartype, 'categorical')
-                pos1 = strmatch(STUDY.design(desind).variable(iVar).label, factor, 'exact');
-                if ~isempty(pos1), add1 = mysetdiff(STUDY.design(desind).variable(iVar).value, factorvals{pos1}); else add1 = []; end;
-                for addInd = 1:length(add1)
-                    duplicate = 0;
-                    for iVarVal = 1:length(factorvals{pos1})
-                        if isequal(factorvals{pos1}{iVarVal}, add1{addInd})
-                            duplicate = 1;
-                        end;
-                    end;
-                    if ~duplicate
-                        factorvals{pos1} = { factorvals{pos1}{:} add1{addInd} }; 
-                    end;
->>>>>>> 647e29c9
-                end;
-            end;
-        end;
-    end;
-end;
-
-function cellout = mysetdiff(cell1, cell2);
-
-    if isstr(cell2{1})
-         indcell = cellfun(@iscell, cell1);
-    else indcell = cellfun(@(x)(length(x)>1), cell1);
-    end;
-    cellout = cell1(indcell);
-
-%     if isstr(cell1{1}) && isstr(cell2{1})
-%          cellout = setdiff_bc(cell1, cell2);
-%     elseif ~isstr(cell1{1}) && ~isstr(cell2{1})
-%         cellout = mattocell(setdiff( [ cell1{:} ], [ cell2{:} ]));
-%     elseif isstr(cell1{1}) && ~isstr(cell2{1})
-%          cellout = setdiff_bc(cell1, cellfun(@(x)(num2str(x)),cell2, 'uniformoutput', false));
-%     elseif ~isstr(cell1{1}) && isstr(cell2{1})
-%          cellout = setdiff_bc(cellfun(@(x)(num2str(x)),cell1, 'uniformoutput', false), cell2);
-%     end;
-    
+% std_getindvar - get independent variables of a STUDY
+%
+% Usage:
+%   [indvar indvarvals] = std_getindvar(STUDY);
+%   [indvar indvarvals] = std_getindvar(STUDY, mode, scandesign);
+%
+% Input:
+%   STUDY - EEGLAB STUDY structure
+%   mode  - ['datinfo'|'trialinfo'|'both'] get independent variables
+%           linked to STUDY.datasetinfo, STUDY.datasetinfo.trialinfo or
+%           both. Default is 'both'.
+%   scandesign - [0|1] scan STUDY design for additional combinations of
+%           independent variable values. Default is 0.
+%
+% Output:
+%   indvar     - [cell array] cell array of independent variable names 
+%   indvarvals - [cell array] cell array of independent variable values
+%
+% Authors: A. Delorme, CERCO/CNRS and SCCN/UCSD, 2010-
+
+% Copyright (C) Arnaud Delorme, SCCN, INC, UCSD, 2010, arno@sccn.ucsd.edu
+%
+% This program is free software; you can redistribute it and/or modify
+% it under the terms of the GNU General Public License as published by
+% the Free Software Foundation; either version 2 of the License, or
+% (at your option) any later version.
+%
+% This program is distributed in the hope that it will be useful,
+% but WITHOUT ANY WARRANTY; without even the implied warranty of
+% MERCHANTABILITY or FITNESS FOR A PARTICULAR PURPOSE.  See the
+% GNU General Public License for more details.
+%
+% You should have received a copy of the GNU General Public License
+% along with this program; if not, write to the Free Software
+% Foundation, Inc., 59 Temple Place, Suite 330, Boston, MA  02111-1307  USA
+
+function [ factor factorvals subjects paired ] = std_getindvar(STUDY, mode, scandesign)
+
+if nargin < 1
+    help std_getindvar;
+    return;
+end;
+
+factor     = {};
+factorvals = {};
+paired     = {};
+subjects   = {};
+if nargin < 2, mode = 'both'; end;
+if nargin < 3, scandesign = 0; end;
+countfact = 1;
+setinfo = STUDY.datasetinfo;
+
+if strcmpi(mode, 'datinfo') || strcmpi(mode, 'both')
+    % get trial info
+    ff = fieldnames(setinfo);
+    ff = setdiff_bc(ff, { 'filepath' 'filename' 'subject' 'index' 'ncomps' 'comps' 'trialinfo' });
+    for index = 1:length(ff)
+        if isstr(getfield(setinfo(1), ff{index}))
+            eval( [ 'tmpvals = unique_bc({ setinfo.' ff{index} '});' ] );
+            if length(tmpvals) > 1
+                factor{    countfact} = ff{index};
+                factorvals{countfact} = tmpvals;
+
+                % get subject for each factor value
+                intersectSubject = { setinfo(:).subject };
+                for c = 1:length(tmpvals)
+                    eval( [ 'datind = strmatch(tmpvals{c}, { setinfo.' ff{index} '}, ''exact'');' ] );
+                    subjects{  countfact}{c} = unique_bc( { setinfo(datind).subject } );
+                    intersectSubject = intersect(intersectSubject, subjects{  countfact}{c});
+                end;
+                
+                numValues = cellfun(@length, subjects{  countfact});
+                if length(intersectSubject) == numValues(1) && length(unique(numValues)) == 1
+                    paired{countfact} = 'on'; % trial data always paired
+                else
+                    paired{countfact} = 'off';
+                end;
+                countfact = countfact + 1;
+            end;
+        else
+            eval( [ 'tmpvals = unique_bc([ setinfo.' ff{index} ']);' ] );
+            if length(tmpvals) > 1
+                factor{    countfact} = ff{index};
+                factorvals{countfact} = mattocell(tmpvals);
+
+                % get subject for each factor value
+                intersectSubject = { setinfo(:).subject };
+                for c = 1:length(tmpvals)
+                    eval( [ 'datind = find(tmpvals(c) == [ setinfo.' ff{index} ']);' ] );
+                    subjects{  countfact}{c} = unique_bc( { setinfo(datind).subject } );
+                    intersectSubject = intersect(intersectSubject, subjects{  countfact}{c});
+                end;
+                
+                numValues = cellfun(@length, subjects{  countfact});
+                if length(intersectSubject) == numValues(1) && length(unique(numValues)) == 1
+                    paired{countfact} = 'on'; % trial data always paired
+                else
+                    paired{countfact} = 'off';
+                end;
+                countfact = countfact + 1;
+            end;
+        end;
+    end;
+end;
+
+% add ind. variables for trials
+% -----------------------------
+if strcmpi(mode, 'trialinfo') || strcmpi(mode, 'both')
+    % add trial info
+    if isfield(setinfo, 'trialinfo')
+        ff = fieldnames(setinfo(1).trialinfo);
+        for index = 1:length(ff)
+            % check if any of the datasets are using string for event type
+            allFieldsPresent = cellfun(@(x)(isfield(x, ff{index})), { setinfo.trialinfo });                
+            allFirstVal = cellfun(@(x)(getfield(x, ff{index})), { setinfo(allFieldsPresent).trialinfo }, 'uniformoutput', false);
+
+            if any(cellfun(@isstr, allFirstVal))
+                alltmpvals = {};
+                for ind = 1:length(setinfo)
+                    if isfield(setinfo(ind).trialinfo, ff{index})
+                        eval( [ 'tmpTrialVals = { setinfo(ind).trialinfo.' ff{index} ' };' ] );
+                        if isnumeric(tmpTrialVals{1})
+                            % convert to string if necessary
+                            tmpTrialVals = cellfun(@num2str, tmpTrialVals, 'uniformoutput', false);
+                        end;
+                        tmpvals = unique_bc(tmpTrialVals);
+                    else tmpvals = {};
+                    end;
+                    if isempty(alltmpvals)
+                        alltmpvals = tmpvals;
+                    else
+                        alltmpvals = { alltmpvals{:} tmpvals{:} };
+                    end;
+                end;
+                alltmpvals = unique_bc(alltmpvals);
+                if length(alltmpvals) > 1
+                    factor{    countfact} = ff{index};
+                    factorvals{countfact} = alltmpvals;
+                    subjects{  countfact} = {};
+                    paired{countfact}     = 'on'; % trial data always paired
+                    countfact = countfact + 1;
+                end;
+            else
+                alltmpvals = [];
+                for ind = 1:length(setinfo)
+                    if isfield(setinfo(ind).trialinfo, ff{index})
+                        eval( [ 'tmpvals = unique_bc([ setinfo(ind).trialinfo.' ff{index} ' ]);' ] );
+                    else tmpvals = [];
+                    end;
+                    alltmpvals = [ alltmpvals tmpvals ];
+                end;
+                alltmpvals = unique_bc(alltmpvals);
+                if length(alltmpvals) > 1
+                    factor{    countfact} = ff{index};
+                    factorvals{countfact} = mattocell(alltmpvals);
+                    subjects{  countfact} = {};
+                    paired{countfact}     = 'off'; % pairing is irrelevant for continuous var
+                    countfact = countfact + 1;
+                end;
+            end;
+        end;
+    end;
+end;
+
+% scan existing design for additional combinations
+% ------------------------------------------------
+if scandesign
+    for desind = 1:length(STUDY.design)
+        for iVar = 1:length(STUDY.design(desind).variable)
+            if strcmpi(STUDY.design(desind).variable(iVar).vartype, 'categorical')
+                pos1 = strmatch(STUDY.design(desind).variable(iVar).label, factor, 'exact');
+                if ~isempty(pos1), add1 = mysetdiff(STUDY.design(desind).variable(iVar).value, factorvals{pos1}); else add1 = []; end;
+                for addInd = 1:length(add1)
+                    duplicate = 0;
+                    for iVarVal = 1:length(factorvals{pos1})
+                        if isequal(factorvals{pos1}{iVarVal}, add1{addInd})
+                            duplicate = 1;
+                        end;
+                    end;
+                    if ~duplicate
+                        factorvals{pos1} = { factorvals{pos1}{:} add1{addInd} }; 
+                    end;
+                end;
+            end;
+        end;
+    end;
+end;
+
+function cellout = mysetdiff(cell1, cell2);
+
+    if isstr(cell2{1})
+         indcell = cellfun(@iscell, cell1);
+    else indcell = cellfun(@(x)(length(x)>1), cell1);
+    end;
+    cellout = cell1(indcell);
+
+%     if isstr(cell1{1}) && isstr(cell2{1})
+%          cellout = setdiff_bc(cell1, cell2);
+%     elseif ~isstr(cell1{1}) && ~isstr(cell2{1})
+%         cellout = mattocell(setdiff( [ cell1{:} ], [ cell2{:} ]));
+%     elseif isstr(cell1{1}) && ~isstr(cell2{1})
+%          cellout = setdiff_bc(cell1, cellfun(@(x)(num2str(x)),cell2, 'uniformoutput', false));
+%     elseif ~isstr(cell1{1}) && isstr(cell2{1})
+%          cellout = setdiff_bc(cellfun(@(x)(num2str(x)),cell1, 'uniformoutput', false), cell2);
+%     end;
+    