--- conflicted
+++ resolved
@@ -1,9 +1,5 @@
 % EEGLAB Toolbox to process EEG data
-<<<<<<< HEAD
-% Version 13.4.4b
-=======
 % Version 13.5.4b
->>>>>>> a2983535
 %
 % eeglab() - Matlab graphic user interface environment for 
 %   electrophysiological data analysis incorporating the ICA/EEG toolbox 
