% eeglab() - Matlab graphic user interface environment for 
%   electrophysiological data analysis incorporating the ICA/EEG toolbox 
%   (Makeig et al.) developed at CNL / The Salk Institute, 1997-2001. 
%   Released 11/2002- as EEGLAB (Delorme, Makeig, et al.) at the Swartz Center 
%   for Computational Neuroscience, Institute for Neural Computation, 
%   University of California San Diego (http://sccn.ucsd.edu/). 
%   User feedback welcome: email eeglab@sccn.ucsd.edu
%
% Authors: Arnaud Delorme and Scott Makeig, with substantial contributions
%   from Colin Humphries, Sigurd Enghoff, Tzyy-Ping Jung, plus
%   contributions 
%   from Tony Bell, Te-Won Lee, Luca Finelli and many other contributors. 
%
% Description:
%   EEGLAB is Matlab-based software for processing continuous or event-related 
%   EEG or other physiological data. It is designed for use by both novice and 
%   expert Matlab users. In normal use, the EEGLAB graphic interface calls 
%   graphic functions via pop-up function windows. The EEGLAB history mechanism 
%   can save the resulting Matlab calls to disk for later incorporation into 
%   Matlab scripts.  A single data structure ('EEG') containing all dataset 
%   parameters may be accessed and modified directly from the Matlab commandline. 
%   EEGLAB now recognizes "plugins," sets of EEGLAB functions linked to the EEGLAB
%   main menu through an "eegplugin_[name].m" function (Ex. >> help eeplugin_besa.m). 
%
% Usage: 1) To (re)start EEGLAB, type
%            >> eeglab           % Ignores any loaded datasets
%        2) To redaw and update the EEGLAB interface, type
%            >> eeglab redraw    % Scans for non-empty datasets
%            >> eeglab rebuild   % Closes and rebuilds the EEGLAB window
%            >> eeglab versions  % State EEGLAB version number
%
%   >> type "license.txt" % the GNU public license
%   >> web http://sccn.ucsd.edu/eeglab/tutorial/ % the EEGLAB tutorial
%   >> help eeg_checkset  % the EEG dataset structure
%
% GUI Functions calling eponymous processing and plotting functions:
% ------------------------------------------------------------------
% <a href="matlab:helpwin pop_eegfilt">pop_eegfilt</a>   - bandpass filter data (eegfilt())
% <a href="matlab:helpwin pop_eegplot">pop_eegplot</a>   - scrolling multichannel data viewer (eegplot())
% <a href="matlab:helpwin pop_eegthresh">pop_eegthresh</a> - simple thresholding method (eegthresh())
% <a href="matlab:helpwin pop_envtopo">pop_envtopo</a>   - plot ERP data and component contributions (envtopo())
% <a href="matlab:helpwin pop_epoch">pop_epoch</a>     - extract epochs from a continuous dataset (epoch())
% <a href="matlab:helpwin pop_erpimage">pop_erpimage</a>  - plot single epochs as an image (erpimage())
% <a href="matlab:helpwin pop_jointprob">pop_jointprob</a> - reject epochs using joint probability (jointprob())
% <a href="matlab:helpwin pop_loaddat">pop_loaddat</a>   - load Neuroscan .DAT info file (loaddat())
% <a href="matlab:helpwin pop_loadcnt">pop_loadcnt</a>   - load Neuroscan .CNT data (lndcnt())
% <a href="matlab:helpwin pop_loadeeg">pop_loadeeg</a>   - load Neuroscan .EEG data (loadeeg())
% <a href="matlab:helpwin pop_loadbva">pop_loadbva</a>   - load Brain Vision Analyser matlab files
% <a href="matlab:helpwin pop_plotdata">pop_plotdata</a>  - plot data epochs in rectangular array (plotdata())
% <a href="matlab:helpwin pop_readegi">pop_readegi</a>   - load binary EGI data file (readegi())
% <a href="matlab:helpwin pop_rejkurt">pop_rejkurt</a>   - compute data kurtosis (rejkurt())
% <a href="matlab:helpwin pop_rejtrend">pop_rejtrend</a>  - reject EEG epochs showing linear trends  (rejtrend())
% <a href="matlab:helpwin pop_resample">pop_resample</a>  - change data sampling rate (resample())
% <a href="matlab:helpwin pop_rmbase">pop_rmbase</a>    - remove epoch baseline (rmbase())
% <a href="matlab:helpwin pop_runica">pop_runica</a>    - run infomax ICA decomposition (runica())
% <a href="matlab:helpwin pop_newtimef">pop_newtimef</a>  - event-related time-frequency (newtimef())
% <a href="matlab:helpwin pop_timtopo">pop_timtopo</a>   - plot ERP and scalp maps  (timtopo())
% <a href="matlab:helpwin pop_topoplot">pop_topoplot</a>  - plot scalp maps (topoplot())
% <a href="matlab:helpwin pop_snapread">pop_snapread</a>  - read Snapmaster .SMA files (snapread())
% <a href="matlab:helpwin pop_newcrossf">pop_newcrossf</a> - event-related cross-coherence (newcrossf())
% <a href="matlab:helpwin pop_spectopo">pop_spectopo</a>  - plot all channel spectra and scalp maps (spectopo())
% <a href="matlab:helpwin pop_plottopo">pop_plottopo</a>  - plot a data epoch in a topographic array (plottopo())
% <a href="matlab:helpwin pop_readedf">pop_readedf</a>   - read .EDF EEG data format (readedf())
% <a href="matlab:helpwin pop_headplot">pop_headplot</a>  - plot a 3-D data scalp map (headplot())
% <a href="matlab:helpwin pop_reref">pop_reref</a>     - re-reference data (reref())
% <a href="matlab:helpwin pop_signalstat">pop_signalstat</a> - plot signal or component statistic (signalstat())
%
% Other GUI functions:
% -------------------
% <a href="matlab:helpwin pop_chanevent">pop_chanevent</a>      - import events stored in data channel(s)
% <a href="matlab:helpwin pop_comments">pop_comments</a>       - edit dataset comment ('about') text
% <a href="matlab:helpwin pop_compareerps">pop_compareerps</a>    - compare two dataset ERPs using plottopo()
% <a href="matlab:helpwin pop_prop">pop_prop</a>           - plot channel or component properties (erpimage, spectra, map)
% <a href="matlab:helpwin pop_copyset">pop_copyset</a>        - copy dataset
% <a href="matlab:helpwin pop_dispcomp">pop_dispcomp</a>       - display component scalp maps with reject buttons
% <a href="matlab:helpwin pop_editeventfield">pop_editeventfield</a> - edit event fields
% <a href="matlab:helpwin pop_editeventvals">pop_editeventvals</a>  - edit event values
% <a href="matlab:helpwin pop_editset">pop_editset</a>        - edit dataset information
% <a href="matlab:helpwin pop_export">pop_export</a>         - export data or ica activity to ASCII file
% <a href="matlab:helpwin pop_expica">pop_expica</a>         - export ica weights or inverse matrix to ASCII file
% <a href="matlab:helpwin pop_icathresh">pop_icathresh</a>      - choose rejection thresholds (in development)
% <a href="matlab:helpwin pop_importepoch">pop_importepoch</a>    - import epoch info ASCII file
% <a href="matlab:helpwin pop_importevent">pop_importevent</a>    - import event info ASCII file
% <a href="matlab:helpwin pop_importpres">pop_importpres</a>     - import Presentation info file
% <a href="matlab:helpwin pop_importev2">pop_importev2</a>      - import Neuroscan ev2 file
% <a href="matlab:helpwin pop_loadset">pop_loadset</a>        - load dataset
% <a href="matlab:helpwin pop_mergeset">pop_mergeset</a>       - merge two datasets
% <a href="matlab:helpwin pop_rejepoch">pop_rejepoch</a>       - reject pre-identified epochs in a EEG dataset
% <a href="matlab:helpwin pop_rejspec">pop_rejspec</a>        - reject based on spectrum (computes spectrum -% eegthresh)
% <a href="matlab:helpwin pop_saveh">pop_saveh</a>          - save EEGLAB command history
% <a href="matlab:helpwin pop_saveset">pop_saveset</a>        - save dataset
% <a href="matlab:helpwin pop_select">pop_select</a>         - select data (epochs, time points, channels ...)
% <a href="matlab:helpwin pop_selectevent">pop_selectevent</a>    - select events
% <a href="matlab:helpwin pop_subcomp">pop_subcomp</a>        - subtract components from data
%
% Non-GUI functions use for handling the EEG structure:
% ----------------------------------------------------
% <a href="matlab:helpwin eeg_checkset">eeg_checkset</a>       - check dataset parameter consistency
% <a href="matlab:helpwin eeg_context">eeg_context</a>        - return info about events surrounding given events
% <a href="matlab:helpwin pop_delset">pop_delset</a>         - delete dataset
% <a href="matlab:helpwin pop_editoptions">pop_editoptions</a>    - edit the option file
% <a href="matlab:helpwin eeg_emptyset">eeg_emptyset</a>       - empty dataset
% <a href="matlab:helpwin eeg_epochformat">eeg_epochformat</a>    - convert epoch array to structure
% <a href="matlab:helpwin eeg_eventformat">eeg_eventformat</a>    - convert event array to structure
% <a href="matlab:helpwin eeg_getepochevent">eeg_getepochevent</a>  - return event values for a subset of event types
% <a href="matlab:helpwin eeg_global">eeg_global</a>         - global variables
% <a href="matlab:helpwin eeg_multieegplot">eeg_multieegplot</a>   - plot several rejections (using different colors)
% <a href="matlab:helpwin eeg_options">eeg_options</a>        - option file
% <a href="matlab:helpwin eeg_rejsuperpose">eeg_rejsuperpose</a>   - use by rejmenu to superpose all rejections
% <a href="matlab:helpwin eeg_rejmacro">eeg_rejmacro</a>       - used by all rejection functions
% <a href="matlab:helpwin pop_rejmenu">pop_rejmenu</a>        - rejection menu (with all rejection methods visible)
% <a href="matlab:helpwin eeg_retrieve">eeg_retrieve</a>       - retrieve dataset from ALLEEG
% <a href="matlab:helpwin eeg_store">eeg_store</a>          - store dataset into ALLEEG
%
% Help functions:
% --------------
% <a href="matlab:helpwin eeg_helpadmin">eeg_helpadmin</a>      - help on admin function
% <a href="matlab:helpwin eeg_helphelp">eeg_helphelp</a>       - help on help
% <a href="matlab:helpwin eeg_helpmenu">eeg_helpmenu</a>       - EEG help menus
% <a href="matlab:helpwin eeg_helppop">eeg_helppop</a>        - help on pop_ and eeg_ functions
% <a href="matlab:helpwin eeg_helpsigproc">eeg_helpsigproc</a>    - help on

% Copyright (C) 2001 Arnaud Delorme and Scott Makeig, Salk Institute, 
% arno@salk.edu, smakeig@ucsd.edu.
%
% This program is free software; you can redistribute it and/or modify
% it under the terms of the GNU General Public License as published by
% the Free Software Foundation; either version 2 of the License, or
% (at your option) any later version.
%
% This program is distributed in the hope that it will be useful,
% but WITHOUT ANY WARRANTY; without even the implied warranty of
% MERCHANTABILITY or FITNESS FOR A PARTICULAR PURPOSE.  See the
% GNU General Public License for more details.
%
% You should have received a copy of the GNU General Public License
% along with this program; if not, write to the Free Software
% Foundation, Inc., 59 Temple Place, Suite 330, Boston, MA  02111-1307  USA

function varargout = eeglab( onearg )

if nargout > 0
    varargout = { [] [] 0 {} [] };
    %[ALLEEG, EEG, CURRENTSET, ALLCOM]
end;

% check Matlab version
% --------------------
vers = version;
tmpv = which('version');
if ~isempty(findstr(lower(tmpv), 'biosig'))
    [tmpp tmp] = fileparts(tmpv);
    rmpath(tmpp);
end;
if str2num(vers(1)) < 7 && str2num(vers(1)) >= 5
    tmpWarning = warning('backtrace');
    warning backtrace off;
    warning('You are using a Matlab version older than 7.0');
    warning('This Matlab version is too old to run the current EEGLAB');
    warning('Download EEGLAB 4.3b at http://sccn.ucsd.edu/eeglab/eeglab4.5b.teaching.zip');
    warning('This version of EEGLAB is compatible with all Matlab version down to Matlab 5.3');
    warning(tmpWarning);
    return;
end;

% check Matlab version
% --------------------
vers = version;
indp = find(vers == '.');
if str2num(vers(indp(1)+1)) > 1, vers = [ vers(1:indp(1)) '0' vers(indp(1)+1:end) ]; end;
indp = find(vers == '.');
vers = str2num(vers(1:indp(2)-1));
if vers < 7.06
    tmpWarning = warning('backtrace');
    warning backtrace off;
    warning('You are using a Matlab version older than 7.6 (2008a)');
    warning('Some of the EEGLAB functions might not be functional');
    warning('Download EEGLAB 4.3b at http://sccn.ucsd.edu/eeglab/eeglab4.5b.teaching.zip');
    warning('This version of EEGLAB is compatible with all Matlab version down to Matlab 5.3');
    warning(tmpWarning);
end; 

% check for duplicate versions of EEGLAB
% --------------------------------------
eeglabpath = mywhich('eeglab.m');
eeglabpath = eeglabpath(1:end-length('eeglab.m'));
if nargin < 1
    eeglabpath2 = '';
    if strcmpi(eeglabpath, pwd) || strcmpi(eeglabpath(1:end-1), pwd) 
        cd('functions');
        warning('off', 'MATLAB:rmpath:DirNotFound');
        rmpath(eeglabpath);
        warning('on', 'MATLAB:rmpath:DirNotFound');
        eeglabpath2 = mywhich('eeglab.m');
        cd('..');
    else
        try, rmpath(eeglabpath); catch, end;
        eeglabpath2 = mywhich('eeglab.m');
    end;
    if ~isempty(eeglabpath2)
        %evalin('base', 'clear classes updater;'); % this clears all the variables
        eeglabpath2 = eeglabpath2(1:end-length('eeglab.m'));
        tmpWarning = warning('backtrace'); 
        warning backtrace off;
        disp('******************************************************');
        warning('There are at least two versions of EEGLAB in your path');
        warning(sprintf('One is at %s', eeglabpath));
        warning(sprintf('The other one is at %s', eeglabpath2));
        warning(tmpWarning); 
    end;
    addpath(eeglabpath);
end;

% add the paths
% -------------
if strcmpi(eeglabpath, './') || strcmpi(eeglabpath, '.\'), eeglabpath = [ pwd filesep ]; end;

% solve BIOSIG problem
% --------------------
pathtmp = mywhich('wilcoxon_test');
if ~isempty(pathtmp)
    try,
        rmpath(pathtmp(1:end-15));
    catch, end;
end;

% test for local SCCN copy
% ------------------------
if ~iseeglabdeployed2
    addpathifnotinlist(eeglabpath);
    if exist( fullfile( eeglabpath, 'functions', 'adminfunc') ) ~= 7
        warning('EEGLAB subfolders not found');
    end;
end;

% determine file format
% ---------------------
fileformat = 'maclinux';
comp = computer;
try
    if strcmpi(comp(1:3), 'GLN') | strcmpi(comp(1:3), 'MAC') | strcmpi(comp(1:3), 'SOL')
        fileformat = 'maclinux';
    elseif strcmpi(comp(1:5), 'pcwin')
        fileformat = 'pcwin';
    end;
end;

% add paths
% ---------
if ~iseeglabdeployed2
    tmp = which('eeglab_data.set');
    if ~isempty(which('eeglab_data.set')) && ~isempty(which('GSN-HydroCel-32.sfp'))
        warning backtrace off;
        warning(sprintf([ '\n\nPath Warning: It appears that you have added the path to all of the\n' ...
            'subfolders to EEGLAB. This may create issues with some EEGLAB extensions\n' ...
            'If EEGLAB cannot start or your experience a large number of warning\n' ...
            'messages, remove all the EEGLAB paths then go to the EEGLAB folder\n' ...
            'and start EEGLAB which will add all the necessary paths.\n\n' ]));
        warning backtrace on;
        foldertorm = fileparts(which('fgetl.m'));
        if ~isempty(strfind(foldertorm, 'eeglab'))
            rmpath(foldertorm);
        end;
        foldertorm = fileparts(which('strjoin.m'));
        if ~isempty(strfind(foldertorm, 'eeglab'))
            rmpath(foldertorm);
        end;
    end;
    myaddpath( eeglabpath, 'eeg_checkset.m',   [ 'functions' filesep 'adminfunc'        ]);
    myaddpath( eeglabpath, ['@mmo' filesep 'mmo.m'], 'functions');
    myaddpath( eeglabpath, 'readeetraklocs.m', [ 'functions' filesep 'sigprocfunc'      ]);
    myaddpath( eeglabpath, 'supergui.m',       [ 'functions' filesep 'guifunc'          ]);
    myaddpath( eeglabpath, 'pop_study.m',      [ 'functions' filesep 'studyfunc'        ]);
    myaddpath( eeglabpath, 'pop_loadbci.m',    [ 'functions' filesep 'popfunc'          ]);
    myaddpath( eeglabpath, 'statcond.m',       [ 'functions' filesep 'statistics'       ]);
    myaddpath( eeglabpath, 'timefreq.m',       [ 'functions' filesep 'timefreqfunc'     ]);
    myaddpath( eeglabpath, 'icademo.m',        [ 'functions' filesep 'miscfunc'         ]);
    myaddpath( eeglabpath, 'eeglab1020.ced',   [ 'functions' filesep 'resources'        ]);
    myaddpath( eeglabpath, 'startpane.m',      [ 'functions' filesep 'javachatfunc' ]);
    addpathifnotinlist(fullfile(eeglabpath, 'plugins'));
    eeglab_options;
    
    % remove path to to fmrlab if neceecessary
    path_runica = fileparts(mywhich('runica'));
    if length(path_runica) > 6 && strcmpi(path_runica(end-5:end), 'fmrlab')
        rmpath(path_runica);
    end;

    % add path if toolboxes are missing
    % ---------------------------------
    signalpath = fullfile(eeglabpath, 'functions', 'octavefunc', 'signal');
    optimpath  = fullfile(eeglabpath, 'functions', 'octavefunc', 'optim');
    if option_donotusetoolboxes
        p1 = fileparts(mywhich('ttest'));
        p2 = fileparts(mywhich('filtfilt'));
        p3 = fileparts(mywhich('optimtool'));
        p4 = fileparts(mywhich('gray2ind'));
        if ~isempty(p1), rmpath(p1); end;
        if ~isempty(p2), rmpath(p2); end;
        if ~isempty(p3), rmpath(p3); end;
        if ~isempty(p4), rmpath(p4); end;
    end;
    if ~license('test','signal_toolbox') || exist('pwelch') ~= 2
        warning('off', 'MATLAB:dispatcher:nameConflict');
        addpath( signalpath );
    else
        warning('off', 'MATLAB:rmpath:DirNotFound');
        rmpathifpresent( signalpath );
        rmpathifpresent(optimpath);
        warning('on', 'MATLAB:rmpath:DirNotFound');
    end;
    if ~license('test','optim_toolbox') && ~ismatlab
        addpath( optimpath );
    else
        warning('off', 'MATLAB:rmpath:DirNotFound');
        rmpathifpresent( optimpath );
        warning('on', 'MATLAB:rmpath:DirNotFound');
    end;
else
    eeglab_options;
end;

if nargin == 1 && strcmp(onearg, 'redraw')
    if evalin('base', 'exist(''EEG'')', '0') == 1
        evalin('base', 'eeg_global;');
    end;
end;
eeg_global;

% remove empty datasets in ALLEEG
while ~isempty(ALLEEG) && isempty(ALLEEG(end).data)
    ALLEEG(end) = [];
end;
if ~isempty(ALLEEG) && max(CURRENTSET) > length(ALLEEG)
    CURRENTSET = 1;
    EEG        = eeg_retrieve(ALLEEG, CURRENTSET);
end;

% for the history function
% ------------------------
comtmp = 'warning off MATLAB:mir_warning_variable_used_as_function';
evalin('base'  , comtmp, '');
evalin('caller', comtmp, '');
    
evalin('base', 'eeg_global;');
if nargin < 1 | exist('EEG') ~= 1
	clear global EEG ALLEEG CURRENTSET ALLCOM LASTCOM STUDY;
    CURRENTSTUDY = 0;
	eeg_global;
	EEG = eeg_emptyset;
	eegh('[ALLEEG EEG CURRENTSET ALLCOM] = eeglab;');
    if ismatlab && get(0, 'screendepth') <= 8
        disp('Warning: screen color depth too low, some colors will be inaccurate in time-frequency plots');
    end;
end;

if nargin == 1
	if strcmp(onearg, 'versions')
        disp( [ 'EEGLAB v' eeg_getversion ] );
	elseif strcmp(onearg, 'nogui')
        if nargout < 1, clear ALLEEG; end; % do not return output var
        return;
	elseif strcmp(onearg, 'redraw')
        if ~ismatlab,return; end;
		W_MAIN = findobj('tag', 'EEGLAB');
		if ~isempty(W_MAIN)
			updatemenu;
            if nargout < 1, clear ALLEEG; end; % do not return output var
			return;
		else
			eegh('eeglab(''redraw'');');
		end;
	elseif strcmp(onearg, 'rebuild')
        if ~ismatlab,return; end;
		W_MAIN = findobj('tag', 'EEGLAB');
        close(W_MAIN);
        eeglab;
        return;
	else
        eegh('[ALLEEG EEG CURRENTSET ALLCOM] = eeglab(''rebuild'');');
	end;
else 
    onearg = 'rebuild';
end;
ALLCOM = ALLCOM;
try, eval('colordef white;'); catch end;

% default option folder
% ---------------------
if ~iseeglabdeployed2
    eeglab_options;
    fprintf('eeglab: options file is %s%seeg_options.m\n', homefolder, filesep);
end;

% checking strings
% ----------------
e_try             = 'try,';
e_catch           = 'catch, eeglab_error; LASTCOM= ''''; clear EEGTMP ALLEEGTMP STUDYTMP; end;';
nocheck           = e_try;
ret               = 'if ~isempty(LASTCOM), if LASTCOM(1) == -1, LASTCOM = ''''; return; end; end;';
check             = ['[EEG LASTCOM] = eeg_checkset(EEG, ''data'');' ret ' eegh(LASTCOM);' e_try];
checkcont         = ['[EEG LASTCOM] = eeg_checkset(EEG, ''contdata'');' ret ' eegh(LASTCOM);' e_try];
checkica          = ['[EEG LASTCOM] = eeg_checkset(EEG, ''ica'');' ret ' eegh(LASTCOM);' e_try];
checkepoch        = ['[EEG LASTCOM] = eeg_checkset(EEG, ''epoch'');' ret ' eegh(LASTCOM);' e_try];
checkevent        = ['[EEG LASTCOM] = eeg_checkset(EEG, ''event'');' ret ' eegh(LASTCOM);' e_try];
checkbesa         = ['[EEG LASTCOM] = eeg_checkset(EEG, ''besa'');' ret ' eegh(''% no history yet for BESA dipole localization'');' e_try];
checkepochica     = ['[EEG LASTCOM] = eeg_checkset(EEG, ''epoch'', ''ica'');' ret ' eegh(LASTCOM);' e_try];
checkplot         = ['[EEG LASTCOM] = eeg_checkset(EEG, ''chanloc'');' ret ' eegh(LASTCOM);' e_try];
checkicaplot      = ['[EEG LASTCOM] = eeg_checkset(EEG, ''ica'', ''chanloc'');' ret ' eegh(LASTCOM);' e_try];
checkepochplot    = ['[EEG LASTCOM] = eeg_checkset(EEG, ''epoch'', ''chanloc'');' ret ' eegh(LASTCOM);' e_try];
checkepochicaplot = ['[EEG LASTCOM] = eeg_checkset(EEG, ''epoch'', ''ica'', ''chanloc'');' ret ' eegh(LASTCOM);' e_try];

% check string and backup old dataset
% -----------------------------------
backup =     [ 'if CURRENTSET ~= 0,' ...
               '    [ ALLEEG EEG ] = eeg_store(ALLEEG, EEG, CURRENTSET, ''savegui'');' ...
               '    eegh(''[ALLEEG EEG] = eeg_store(ALLEEG, EEG, CURRENTSET, ''''savedata'''');'');' ...
               'end;' ];

storecall    = '[ALLEEG EEG] = eeg_store(ALLEEG, EEG, CURRENTSET); eegh(''[ALLEEG EEG] = eeg_store(ALLEEG, EEG, CURRENTSET);'');';
storenewcall = '[ALLEEG EEG CURRENTSET LASTCOM] = pop_newset(ALLEEG, EEG, CURRENTSET, ''study'', ~isempty(STUDY)+0); eegh(LASTCOM);';
storeallcall = [ 'if ~isempty(ALLEEG) & ~isempty(ALLEEG(1).data), ALLEEG = eeg_checkset(ALLEEG);' ...
                 'EEG = eeg_retrieve(ALLEEG, CURRENTSET); eegh(''ALLEEG = eeg_checkset(ALLEEG); EEG = eeg_retrieve(ALLEEG, CURRENTSET);''); end;' ];

testeegtmp   =  'if exist(''EEGTMP'') == 1, EEG = EEGTMP; clear EEGTMP; end;'; % for backward compatibility
ifeeg        =  'if ~isempty(LASTCOM) & ~isempty(EEG),';
ifeegnh      =  'if ~isempty(LASTCOM) & ~isempty(EEG) & ~isempty(findstr(''='',LASTCOM)),';

% nh = no dataset history
% -----------------------
e_storeall_nh   = [e_catch 'eegh(LASTCOM);' ifeeg storeallcall 'disp(''Done.''); end; eeglab(''redraw'');'];
e_hist_nh       = [e_catch 'eegh(LASTCOM);'];

% same as above but also save history in dataset
% ----------------------------------------------
e_newset        = [e_catch 'EEG = eegh(LASTCOM, EEG);' testeegtmp ifeeg   storenewcall 'disp(''Done.''); end; eeglab(''redraw'');'];
e_store         = [e_catch 'EEG = eegh(LASTCOM, EEG);' ifeegnh storecall    'disp(''Done.''); end; eeglab(''redraw'');'];
e_hist          = [e_catch 'EEG = eegh(LASTCOM, EEG);'];
e_histdone      = [e_catch 'EEG = eegh(LASTCOM, EEG); if ~isempty(LASTCOM), disp(''Done.''); end;' ];

% study checking
% --------------
e_load_study = [e_catch 'if ~isempty(LASTCOM), STUDY = STUDYTMP; STUDY = eegh(LASTCOM, STUDY); ALLEEG = ALLEEGTMP; EEG = ALLEEG; CURRENTSET = [1:length(EEG)]; eegh(''CURRENTSTUDY = 1; EEG = ALLEEG; CURRENTSET = [1:length(EEG)];''); CURRENTSTUDY = 1; disp(''Done.''); end; clear ALLEEGTMP STUDYTMP; eeglab(''redraw'');'];
e_plot_study = [e_catch 'if ~isempty(LASTCOM), STUDY = STUDYTMP; STUDY = eegh(LASTCOM, STUDY); disp(''Done.''); end; clear ALLEEGTMP STUDYTMP; eeglab(''redraw'');']; % ALLEEG not modified

% build structures for plugins
% ----------------------------
trystrs.no_check                 = e_try;
trystrs.check_data               = check;
trystrs.check_ica                = checkica;
trystrs.check_cont               = checkcont;
trystrs.check_epoch              = checkepoch;
trystrs.check_event              = checkevent;
trystrs.check_epoch_ica          = checkepochica;
trystrs.check_chanlocs           = checkplot;
trystrs.check_epoch_chanlocs     = checkepochplot;
trystrs.check_epoch_ica_chanlocs = checkepochicaplot;
catchstrs.add_to_hist            = e_hist;
catchstrs.store_and_hist         = e_store;
catchstrs.new_and_hist           = e_newset;
catchstrs.new_non_empty          = e_newset;
catchstrs.update_study           = e_plot_study;

% create eeglab figure
% --------------------
javaobj = eeg_mainfig(onearg);

% detecting icalab
% ----------------
if exist('icalab')
    disp('ICALAB toolbox detected (algo. added to "run ICA" interface)');
end;

if ~iseeglabdeployed2
    % check for older version of Fieldtrip and presence of topoplot
    % -------------------------------------------------------------
    if ismatlab
        ptopoplot  = fileparts(mywhich('cbar'));
        ptopoplot2 = fileparts(mywhich('topoplot'));
        if ~strcmpi(ptopoplot, ptopoplot2),
            %disp('  Warning: duplicate function topoplot.m in Fieldtrip and EEGLAB');
            %disp('  EEGLAB function will prevail and call the Fieldtrip one when appropriate');
            addpath(ptopoplot);
        end;
    end;
end;

cb_importdata  = [ nocheck '[EEG LASTCOM] = pop_importdata;'   e_newset ];
cb_readegi     = [ nocheck '[EEG LASTCOM] = pop_readegi;'      e_newset ];
cb_readsegegi  = [ nocheck '[EEG LASTCOM] = pop_readsegegi;'   e_newset ];
cb_readegiepo  = [ nocheck '[EEG LASTCOM] = pop_importegimat;' e_newset ];
cb_loadbci     = [ nocheck '[EEG LASTCOM] = pop_loadbci;'      e_newset ];
cb_snapread    = [ nocheck '[EEG LASTCOM] = pop_snapread;'     e_newset ]; 
cb_loadcnt     = [ nocheck '[EEG LASTCOM] = pop_loadcnt;'      e_newset ]; 
cb_loadeeg     = [ nocheck '[EEG LASTCOM] = pop_loadeeg;'      e_newset ]; 
cb_biosig      = [ nocheck '[EEG LASTCOM] = pop_biosig; '      e_newset ]; 
cb_fileio      = [ nocheck '[EEG LASTCOM] = pop_fileio; '      e_newset ]; 
cb_fileio2     = [ nocheck '[EEG LASTCOM] = pop_fileiodir;'   e_newset ]; 

cb_importepoch = [ checkepoch   '[EEG LASTCOM] = pop_importepoch(EEG);'   e_store ];
cb_loaddat     = [ checkepoch   '[EEG LASTCOM]= pop_loaddat(EEG);'        e_store ]; 
cb_importevent = [ check        '[EEG LASTCOM] = pop_importevent(EEG);'   e_store ];
cb_chanevent   = [ check        '[EEG LASTCOM]= pop_chanevent(EEG);'      e_store ]; 
cb_importpres  = [ check        '[EEG LASTCOM]= pop_importpres(EEG);'     e_store ]; 
cb_importev2   = [ check        '[EEG LASTCOM]= pop_importev2(EEG);'      e_store ]; 
cb_export      = [ check        'LASTCOM = pop_export(EEG);'              e_histdone ];
cb_expica1     = [ check        'LASTCOM = pop_expica(EEG, ''weights'');' e_histdone ]; 
cb_expica2     = [ check        'LASTCOM = pop_expica(EEG, ''inv'');'     e_histdone ];
cb_expevents   = [ check        'LASTCOM = pop_expevents(EEG);'           e_histdone ];
cb_expdata     = [ check        'LASTCOM = pop_writeeeg(EEG);'            e_histdone ]; 

cb_loadset     = [ nocheck '[EEG LASTCOM] = pop_loadset;'                                e_newset];
cb_saveset     = [ check   '[EEG LASTCOM] = pop_saveset(EEG, ''savemode'', ''resave'');' e_store ];
cb_savesetas   = [ check   '[EEG LASTCOM] = pop_saveset(EEG);'                           e_store ];
cb_delset      = [ nocheck '[ALLEEG LASTCOM] = pop_delset(ALLEEG, -CURRENTSET);'         e_hist_nh 'eeglab redraw;' ];
cb_study1      = [ nocheck 'pop_stdwarn; [STUDYTMP ALLEEGTMP LASTCOM] = pop_study([], ALLEEG         , ''gui'', ''on'');' e_load_study]; 
cb_study2      = [ nocheck 'pop_stdwarn; [STUDYTMP ALLEEGTMP LASTCOM] = pop_study([], isempty(ALLEEG), ''gui'', ''on'');' e_load_study]; 
cb_studyerp    = [ nocheck 'pop_stdwarn; [STUDYTMP ALLEEGTMP LASTCOM] = pop_studyerp;' e_load_study]; 
cb_loadstudy   = [ nocheck 'pop_stdwarn; [STUDYTMP ALLEEGTMP LASTCOM] = pop_loadstudy;' e_load_study]; 
cb_savestudy1  = [ check   '[STUDYTMP ALLEEGTMP LASTCOM] = pop_savestudy(STUDY, EEG, ''savemode'', ''resave'');'      e_load_study];
cb_savestudy2  = [ check   '[STUDYTMP ALLEEGTMP LASTCOM] = pop_savestudy(STUDY, EEG);'                                e_load_study];
cb_clearstudy  =           'LASTCOM = ''STUDY = []; CURRENTSTUDY = 0; ALLEEG = []; EEG=[]; CURRENTSET=[];''; eval(LASTCOM); eegh( LASTCOM ); eeglab redraw;';
cb_editoptions = [ nocheck 'if isfield(ALLEEG, ''nbchan''), LASTCOM = pop_editoptions(length([ ALLEEG.nbchan ]) >1);' ...
                           'else                            LASTCOM = pop_editoptions(0); end;'                  e_storeall_nh];
cb_plugin1     = [ nocheck 'if plugin_extract(''import'', PLUGINLIST) , close(findobj(''tag'', ''EEGLAB'')); eeglab redraw; end;' e_hist_nh ];
cb_plugin2     = [ nocheck 'if plugin_extract(''process'', PLUGINLIST), close(findobj(''tag'', ''EEGLAB'')); eeglab redraw; end;' e_hist_nh ];

cb_saveh1      = [ nocheck 'LASTCOM = pop_saveh(EEG.history);' e_hist_nh];
cb_saveh2      = [ nocheck 'LASTCOM = pop_saveh(ALLCOM);'      e_hist_nh];
cb_runsc       = [ nocheck 'LASTCOM = pop_runscript;'          e_hist   ];
cb_quit        = [ 'close(gcf); disp(''To save the EEGLAB command history  >> pop_saveh(ALLCOM);'');' ...
                   'clear global EEG ALLEEG LASTCOM CURRENTSET;'];

cb_editset     = [ check      '[EEG LASTCOM] = pop_editset(EEG);'        e_store];
cb_editeventf  = [ checkevent '[EEG LASTCOM] = pop_editeventfield(EEG);' e_store];
cb_editeventv  = [ checkevent '[EEG LASTCOM] = pop_editeventvals(EEG);'  e_store];
cb_comments    = [ check      '[EEG.comments LASTCOM] =pop_comments(EEG.comments, ''About this dataset'');' e_store];
cb_chanedit    = [ 'disp(''IMPORTANT: After importing/modifying data channels, you must close'');' ...
                   'disp(''the channel editing window for the changes to take effect in EEGLAB.'');' ...
                   'disp(''TIP: Call this function directy from the prompt, ">> pop_chanedit([]);"'');' ...
                   'disp(''     to convert between channel location file formats'');' ...
                   '[EEG TMPINFO TMP LASTCOM] = pop_chanedit(EEG); if ~isempty(LASTCOM), EEG = eeg_checkset(EEG, ''chanlocsize'');' ...
                   'clear TMPINFO TMP; EEG = eegh(LASTCOM, EEG);' storecall 'end; eeglab(''redraw'');'];
cb_select      = [ check      '[EEG LASTCOM] = pop_select(EEG);'                     e_newset];
cb_rmdat       = [ checkevent '[EEG LASTCOM] = pop_rmdat(EEG);'                      e_newset];
cb_selectevent = [ checkevent '[EEG TMP LASTCOM] = pop_selectevent(EEG); clear TMP;' e_newset ];
cb_copyset     = [ check      '[ALLEEG EEG CURRENTSET LASTCOM] = pop_copyset(ALLEEG, CURRENTSET); eeglab(''redraw'');' e_hist_nh];
cb_mergeset    = [ check      '[EEG LASTCOM] = pop_mergeset(ALLEEG);' e_newset];

cb_resample    = [ check      '[EEG LASTCOM] = pop_resample(EEG);' e_newset];
cb_eegfilt     = [ check      '[EEG LASTCOM] = pop_eegfilt(EEG);'  e_newset];
cb_interp      = [ check      '[EEG LASTCOM] = pop_interp(EEG); '  e_newset];
cb_reref       = [ check      '[EEG LASTCOM] = pop_reref(EEG);'    e_newset];
cb_eegplot     = [ checkcont  '[LASTCOM] = pop_eegplot(EEG, 1);'   e_hist];
cb_epoch       = [ check      '[EEG tmp LASTCOM] = pop_epoch(EEG); clear tmp;' e_newset check '[EEG LASTCOM] = pop_rmbase(EEG);' e_newset];
cb_rmbase      = [ check      '[EEG LASTCOM] = pop_rmbase(EEG);'   e_store];
cb_runica      = [ check      '[EEG LASTCOM] = pop_runica(EEG);'   e_store];
cb_subcomp     = [ checkica   '[EEG LASTCOM] = pop_subcomp(EEG);'  e_newset];
%cb_chanrej     = [ check      'pop_rejchan(EEG); LASTCOM = '''';'  e_hist];
cb_chanrej     = [ check      '[EEG tmp1 tmp2 LASTCOM] = pop_rejchan(EEG); clear tmp1 tmp2;'  e_hist];
cb_autorej     = [ checkepoch '[EEG tmpp LASTCOM] = pop_autorej(EEG); clear tmpp;'  e_hist];
cb_rejcont     = [ check      '[EEG tmp1 tmp2 LASTCOM] = pop_rejcont(EEG); clear tmp1 tmp2;'  e_hist];

cb_rejmenu1    = [ check      'pop_rejmenu(EEG, 1); LASTCOM = '''';'    e_hist];
cb_eegplotrej1 = [ check      '[LASTCOM] = pop_eegplot(EEG, 1);'        e_hist];
cb_eegthresh1  = [ checkepoch '[TMP LASTCOM] = pop_eegthresh(EEG, 1); clear TMP;' e_hist];
cb_rejtrend1   = [ checkepoch '[EEG LASTCOM] = pop_rejtrend(EEG, 1);'   e_store];
cb_jointprob1  = [ checkepoch '[EEG LASTCOM] = pop_jointprob(EEG, 1);'  e_store];
cb_rejkurt1    = [ checkepoch '[EEG LASTCOM] = pop_rejkurt(EEG, 1);'    e_store];
cb_rejspec1    = [ checkepoch '[EEG Itmp LASTCOM] = pop_rejspec(EEG, 1); clear Itmp;' e_store];
cb_rejsup1     = [ checkepochica '[EEG LASTCOM] = eeg_rejsuperpose(EEG, 1,1,1,1,1,1,1,1); eegh(LASTCOM);' ...
                     'LASTCOM = ''EEG.reject.icarejmanual = EEG.reject.rejglobal;''; eval(LASTCOM);' e_store ];
cb_rejsup2     = [ checkepoch '[EEG LASTCOM] = eeg_rejsuperpose(EEG, 1,1,1,1,1,1,1,1); EEG = eegh(LASTCOM, EEG);' ...
                   '[EEG LASTCOM] = pop_rejepoch(EEG);' e_newset];

cb_selectcomps = [ checkicaplot  '[EEG LASTCOM] = pop_selectcomps(EEG);'  e_store];
cb_rejmenu2    = [ checkepochica 'pop_rejmenu(EEG, 0); LASTCOM ='''';'    e_hist];
cb_eegplotrej2 = [ checkica      '[LASTCOM] = pop_eegplot(EEG, 0);'       e_hist];
cb_eegthresh2  = [ checkepochica '[TMP LASTCOM] = pop_eegthresh(EEG, 0); clear TMP;' e_hist];
cb_rejtrend2   = [ checkepochica '[EEG LASTCOM] = pop_rejtrend(EEG, 0);'  e_store];
cb_jointprob2  = [ checkepochica '[EEG LASTCOM] = pop_jointprob(EEG, 0);' e_store];
cb_rejkurt2    = [ checkepochica '[EEG LASTCOM] = pop_rejkurt(EEG, 0);'   e_store];
cb_rejspec2    = [ checkepochica '[EEG Itmp LASTCOM] = pop_rejspec(EEG, 1); clear Itmp;'   e_store];
cb_rejsup3     = [ checkepochica '[EEG LASTCOM] = eeg_rejsuperpose(EEG, 0,1,1,1,1,1,1,1); eegh(LASTCOM);' ...
                   'LASTCOM = ''EEG.reject.rejmanual = EEG.reject.rejglobal;''; eval(LASTCOM);' e_store ];
cb_rejsup4     = [ checkepochica '[EEG LASTCOM] = eeg_rejsuperpose(EEG, 0,1,1,1,1,1,1,1); EEG = eegh(LASTCOM, EEG);' ...
                   '[EEG LASTCOM] = pop_rejepoch(EEG);'             e_newset ];

cb_topoblank1  = [ checkplot 'LASTCOM = [''figure; topoplot([],EEG.chanlocs, ''''style'''', ''''blank'''',  ' ...
                   '''''electrodes'''', ''''labelpoint'''', ''''chaninfo'''', EEG.chaninfo);'']; eval(LASTCOM);' e_hist];
cb_topoblank2  = [ checkplot 'LASTCOM = [''figure; topoplot([],EEG.chanlocs, ''''style'''', ''''blank'''',  ' ...
                   '''''electrodes'''', ''''numpoint'''', ''''chaninfo'''', EEG.chaninfo);'']; eval(LASTCOM);' e_hist];
cb_eegplot1    = [ check         'LASTCOM = pop_eegplot(EEG, 1, 1, 1);'   e_hist];
cb_spectopo1   = [ check         'LASTCOM = pop_spectopo(EEG, 1);'        e_hist];
cb_prop1       = [ checkplot     'LASTCOM = pop_prop(EEG,1);'             e_hist];
cb_erpimage1   = [ checkepoch    'LASTCOM = pop_erpimage(EEG, 1, eegh(''find'',''pop_erpimage(EEG,1''));' e_hist];
cb_timtopo     = [ checkplot     'LASTCOM = pop_timtopo(EEG);'            e_hist];
cb_plottopo    = [ check         'LASTCOM = pop_plottopo(EEG);'           e_hist];
cb_topoplot1   = [ checkplot     'LASTCOM = pop_topoplot(EEG, 1);'        e_hist];
cb_headplot1   = [ checkplot     '[EEG LASTCOM] = pop_headplot(EEG, 1);'  e_store];
cb_comperp1    = [ checkepoch    'LASTCOM = pop_comperp(ALLEEG);'         e_hist];

cb_eegplot2    = [ checkica      '[LASTCOM] = pop_eegplot(EEG, 0, 1, 1);' e_hist];
cb_spectopo2   = [ checkicaplot  'LASTCOM = pop_spectopo(EEG, 0);'        e_hist];
cb_topoplot2   = [ checkicaplot  'LASTCOM = pop_topoplot(EEG, 0);'        e_hist];
cb_headplot2   = [ checkicaplot  '[EEG LASTCOM] = pop_headplot(EEG, 0);'  e_store];
cb_prop2       = [ checkicaplot  'LASTCOM = pop_prop(EEG,0);'             e_hist];
cb_erpimage2   = [ checkepochica 'LASTCOM = pop_erpimage(EEG, 0, eegh(''find'',''pop_erpimage(EEG,0''));' e_hist];
cb_envtopo1    = [ checkica      'LASTCOM = pop_envtopo(EEG);'            e_hist];
cb_envtopo2    = [ checkica      'if length(ALLEEG) == 1, error(''Need at least 2 datasets''); end; LASTCOM = pop_envtopo(ALLEEG);' e_hist];
cb_plotdata2   = [ checkepochica '[tmpeeg LASTCOM] = pop_plotdata(EEG, 0); clear tmpeeg;' e_hist];
cb_comperp2    = [ checkepochica 'LASTCOM = pop_comperp(ALLEEG, 0);'      e_hist];

cb_signalstat1 = [ check         'LASTCOM = pop_signalstat(EEG, 1);' e_hist];
cb_signalstat2 = [ checkica      'LASTCOM = pop_signalstat(EEG, 0);' e_hist];
cb_eventstat   = [ checkevent    'LASTCOM = pop_eventstat(EEG);'     e_hist];
cb_timef1      = [ check         'LASTCOM = pop_newtimef(EEG, 1, eegh(''find'',''pop_newtimef(EEG,1''));'  e_hist];
cb_crossf1     = [ check         'LASTCOM = pop_newcrossf(EEG, 1,eegh(''find'',''pop_newcrossf(EEG,1''));' e_hist];
cb_timef2      = [ checkica      'LASTCOM = pop_newtimef(EEG, 0, eegh(''find'',''pop_newtimef(EEG,0''));'  e_hist];
cb_crossf2     = [ checkica      'LASTCOM = pop_newcrossf(EEG, 0,eegh(''find'',''pop_newcrossf(EEG,0''));' e_hist];

cb_study3      = [ nocheck '[STUDYTMP ALLEEGTMP LASTCOM] = pop_study(STUDY, ALLEEG, ''gui'', ''on'');'  e_load_study];
cb_studydesign = [ nocheck '[STUDYTMP LASTCOM] = pop_studydesign(STUDY, ALLEEG); ALLEEGTMP = ALLEEG;'   e_plot_study];     
cb_precomp     = [ nocheck '[STUDYTMP ALLEEGTMP LASTCOM] = pop_precomp(STUDY, ALLEEG);'                 e_plot_study];
cb_chanplot    = [ nocheck '[STUDYTMP LASTCOM] = pop_chanplot(STUDY, ALLEEG); ALLEEGTMP=ALLEEG;'        e_plot_study];
cb_precomp2    = [ nocheck '[STUDYTMP ALLEEGTMP LASTCOM] = pop_precomp(STUDY, ALLEEG, ''components'');' e_plot_study];
cb_preclust    = [ nocheck '[STUDYTMP ALLEEGTMP LASTCOM] = pop_preclust(STUDY, ALLEEG);'                e_plot_study];
cb_clust       = [ nocheck '[STUDYTMP ALLEEGTMP LASTCOM] = pop_clust(STUDY, ALLEEG);'                   e_plot_study];
cb_clustedit   = [ nocheck 'ALLEEGTMP = ALLEEG; [STUDYTMP LASTCOM] = pop_clustedit(STUDY, ALLEEG);'     e_plot_study];
cb_limorunchan = [ nocheck '[STUDYTMP LASTCOM]= pop_limo(STUDY, ALLEEG,''dat'');' e_plot_study];
cb_limoreschan = [ nocheck 'pop_limoresults(STUDY,''dat'');' e_hist];
cb_limoruncomp = [ nocheck '[STUDYTMP LASTCOM]= pop_limo(STUDY, ALLEEG,''ica'');' e_plot_study];
cb_limorescomp = [ nocheck 'pop_limoresults(STUDY,''ica'');' e_hist];
% 
% % add STUDY plugin menus
% if exist('eegplugin_stderpimage')
%     structure.uilist = { { } ...
%         {'style' 'pushbutton' 'string' 'Plot ERPimage'    'Callback' 'stderpimageplugin_plot(''onecomp'', gcf);' } { }  ...
%         {'style' 'pushbutton' 'string' 'Plot ERPimage(s)' 'Callback' 'stderpimageplugin_plot(''oneclust'', gcf);' } };
%     structure.geometry = { [1] [1 0.3 1] };
%     arg = vararg2str( { structure } );
%     cb_clustedit   = [ nocheck 'ALLEEGTMP = ALLEEG; [STUDYTMP LASTCOM] = pop_clustedit(STUDY, ALLEEG, [], ' arg ');'     e_load_study];
% end;

% menu definition
% --------------- 
if ismatlab
    % defaults
    % --------
    % startup:on
    % study:off
    % chanloc:off
    % epoch:on
    % continuous:on
    
    on          = 'study:on';
    onnostudy   = '';
    ondata      = 'startup:off';
    onepoch     = 'startup:off;continuous:off';
    ondatastudy = 'startup:off;study:on';
    onchannel   = 'startup:off;chanloc:on';
    onepochchan = 'startup:off;continuous:off;chanloc:on';
    onstudy     = 'startup:off;epoch:off;continuous:off;study:on';
    
    W_MAIN = findobj('tag', 'EEGLAB');
    EEGUSERDAT = get(W_MAIN, 'userdata');
    set(W_MAIN, 'MenuBar', 'none');
    file_m   = uimenu( W_MAIN,   'Label', 'File'                                    , 'userdata', on);
    import_m = uimenu( file_m,   'Label', 'Import data'                             , 'userdata', onnostudy); 
    neuro_m  = uimenu( import_m, 'Label', 'Using EEGLAB functions and plugins'      , 'tag', 'import data' , 'userdata', onnostudy); 
    epoch_m  = uimenu( file_m,   'Label', 'Import epoch info', 'tag', 'import epoch', 'userdata', onepoch); 
    event_m  = uimenu( file_m,   'Label', 'Import event info', 'tag', 'import event', 'userdata', ondata); 
    exportm  = uimenu( file_m,   'Label', 'Export'           , 'tag', 'export'      , 'userdata', ondata); 
    edit_m   = uimenu( W_MAIN,   'Label', 'Edit'                                    , 'userdata', ondata);
    tools_m  = uimenu( W_MAIN,   'Label', 'Tools',             'tag', 'tools'       , 'userdata', ondatastudy);
    plot_m   = uimenu( W_MAIN,   'Label', 'Plot',              'tag', 'plot'        , 'userdata', ondata);
    loc_m    = uimenu( plot_m,   'Label', 'Channel locations'                       , 'userdata', onchannel);
    std_m    = uimenu( W_MAIN,   'Label', 'Study', 'tag', 'study'                   , 'userdata', onstudy);
    set_m    = uimenu( W_MAIN,   'Label', 'Datasets'                                , 'userdata', ondatastudy);
    help_m   = uimenu( W_MAIN,   'Label', 'Help'                                    , 'userdata', on);

    uimenu( neuro_m, 'Label', 'From ASCII/float file or Matlab array' , 'CallBack', cb_importdata);
    %uimenu( neuro_m, 'Label', 'From Netstation .mff (FILE-IO toolbox)', 'CallBack', cb_fileio2,    'Separator', 'on'); 
    uimenu( neuro_m, 'Label', 'From Netstation binary simple file'    , 'CallBack', cb_readegi,    'Separator', 'on'); 
    uimenu( neuro_m, 'Label', 'From Multiple seg. Netstation files'   , 'CallBack', cb_readsegegi); 
    uimenu( neuro_m, 'Label', 'From Netstation Matlab files'          , 'CallBack', cb_readegiepo); 
    uimenu( neuro_m, 'Label', 'From BCI2000 ASCII file'               , 'CallBack', cb_loadbci,    'Separator', 'on'); 
    uimenu( neuro_m, 'Label', 'From Snapmaster .SMA file'             , 'CallBack', cb_snapread,   'Separator', 'on'); 
    uimenu( neuro_m, 'Label', 'From Neuroscan .CNT file'              , 'CallBack', cb_loadcnt,    'Separator', 'on'); 
    uimenu( neuro_m, 'Label', 'From Neuroscan .EEG file'              , 'CallBack', cb_loadeeg); 

    % BIOSIG MENUS
    % ------------
    uimenu( neuro_m, 'Label', 'From Biosemi BDF file (BIOSIG toolbox)', 'CallBack' , cb_biosig, 'Separator', 'on'); 
    uimenu( neuro_m, 'Label', 'From EDF/EDF+/GDF files (BIOSIG toolbox)', 'CallBack', cb_biosig); 

    uimenu( epoch_m, 'Label', 'From Matlab array or ASCII file'       , 'CallBack', cb_importepoch);
    uimenu( epoch_m, 'Label', 'From Neuroscan .DAT file'              , 'CallBack', cb_loaddat); 
    uimenu( event_m, 'Label', 'From Matlab array or ASCII file'       , 'CallBack', cb_importevent);
    uimenu( event_m, 'Label', 'From data channel'                     , 'CallBack', cb_chanevent); 
    uimenu( event_m, 'Label', 'From Presentation .LOG file'           , 'CallBack', cb_importpres); 
    uimenu( event_m, 'Label', 'From E-Prime ASCII (text) file'        , 'CallBack', cb_importevent);
    uimenu( event_m, 'Label', 'From Neuroscan .ev2 file'              , 'CallBack', cb_importev2); 
    uimenu( exportm, 'Label', 'Data and ICA activity to text file'    , 'CallBack', cb_export);
    uimenu( exportm, 'Label', 'Weight matrix to text file'            , 'CallBack', cb_expica1); 
    uimenu( exportm, 'Label', 'Inverse weight matrix to text file'    , 'CallBack', cb_expica2);
    uimenu( exportm, 'Label', 'Events to text file'                   , 'CallBack', cb_expevents);
    uimenu( exportm, 'Label', 'Data to EDF/BDF/GDF file'              , 'CallBack', cb_expdata, 'separator', 'on'); 

    uimenu( file_m, 'Label', 'Load existing dataset'                  , 'userdata', onnostudy,   'CallBack', cb_loadset, 'Separator', 'on'); 
    uimenu( file_m, 'Label', 'Save current dataset(s)'                , 'userdata', ondatastudy, 'CallBack', cb_saveset);
    uimenu( file_m, 'Label', 'Save current dataset as'                , 'userdata', ondata,      'CallBack', cb_savesetas);
    uimenu( file_m, 'Label', 'Clear dataset(s)'                       , 'userdata', ondata,      'CallBack', cb_delset);

    std2_m = uimenu( file_m, 'Label', 'Create study'                  , 'userdata', on     , 'Separator', 'on'); 
    uimenu( std2_m,  'Label', 'Using all loaded datasets'             , 'userdata', ondata , 'Callback', cb_study1); 
    uimenu( std2_m,  'Label', 'Browse for datasets'                   , 'userdata', on     , 'Callback', cb_study2); 
    uimenu( std2_m,  'Label', 'Simple ERP STUDY'                      , 'userdata', on     , 'Callback', cb_studyerp); 

    uimenu( file_m, 'Label', 'Load existing study'                    , 'userdata', on     , 'CallBack', cb_loadstudy,'Separator', 'on' ); 
    uimenu( file_m, 'Label', 'Save current study'                     , 'userdata', onstudy, 'CallBack', cb_savestudy1);
    uimenu( file_m, 'Label', 'Save current study as'                  , 'userdata', onstudy, 'CallBack', cb_savestudy2);
    uimenu( file_m, 'Label', 'Clear study / Clear all'                , 'userdata', ondatastudy, 'CallBack', cb_clearstudy);
    uimenu( file_m, 'Label', 'Memory and other options'               , 'userdata', on     , 'CallBack', cb_editoptions, 'Separator', 'on');

    hist_m = uimenu( file_m, 'Label', 'History scripts'               , 'userdata', on     , 'Separator', 'on');
    uimenu( hist_m, 'Label', 'Save dataset history script'            , 'userdata', ondata     , 'CallBack', cb_saveh1);
    uimenu( hist_m, 'Label', 'Save session history script'            , 'userdata', ondatastudy, 'CallBack', cb_saveh2);    
    uimenu( hist_m, 'Label', 'Run script'                             , 'userdata', on         , 'CallBack', cb_runsc);    

    plugin_m = uimenu( file_m,   'Label', 'Manage EEGLAB extensions'  , 'userdata', on); 
    uimenu( plugin_m, 'Label', 'Data import extensions'               , 'userdata', on         , 'CallBack', cb_plugin1);    
    uimenu( plugin_m, 'Label', 'Data processing extensions'           , 'userdata', on         , 'CallBack', cb_plugin2);    
     
    uimenu( file_m, 'Label', 'Quit'                                   , 'userdata', on     , 'CallBack', cb_quit, 'Separator', 'on');

    uimenu( edit_m, 'Label', 'Dataset info'                           , 'userdata', ondata, 'CallBack', cb_editset);
    uimenu( edit_m, 'Label', 'Event fields'                           , 'userdata', ondata, 'CallBack', cb_editeventf);
    uimenu( edit_m, 'Label', 'Event values'                           , 'userdata', ondata, 'CallBack', cb_editeventv);
    uimenu( edit_m, 'Label', 'About this dataset'                     , 'userdata', ondata, 'CallBack', cb_comments);
    uimenu( edit_m, 'Label', 'Channel locations'                      , 'userdata', ondata, 'CallBack', cb_chanedit);
    uimenu( edit_m, 'Label', 'Select data'                            , 'userdata', ondata, 'CallBack', cb_select, 'Separator', 'on');
    uimenu( edit_m, 'Label', 'Select data using events'               , 'userdata', ondata, 'CallBack', cb_rmdat);
    uimenu( edit_m, 'Label', 'Select epochs or events'                , 'userdata', ondata, 'CallBack', cb_selectevent);
    uimenu( edit_m, 'Label', 'Copy current dataset'                   , 'userdata', ondata, 'CallBack', cb_copyset, 'Separator', 'on');
    uimenu( edit_m, 'Label', 'Append datasets'                        , 'userdata', ondata, 'CallBack', cb_mergeset);
    uimenu( edit_m, 'Label', 'Delete dataset(s) from memory'          , 'userdata', ondata, 'CallBack', cb_delset);

    uimenu( tools_m, 'Label', 'Change sampling rate'                  , 'userdata', ondatastudy, 'CallBack', cb_resample);

    filter_m = uimenu( tools_m, 'Label', 'Filter the data'            , 'userdata', ondatastudy, 'tag', 'filter');
    uimenu( filter_m, 'Label', 'Basic FIR filter (legacy)'            , 'userdata', ondatastudy, 'CallBack', cb_eegfilt);

    uimenu( tools_m, 'Label', 'Re-reference'                          , 'userdata', ondata, 'CallBack', cb_reref);
    uimenu( tools_m, 'Label', 'Interpolate electrodes'                , 'userdata', ondata, 'CallBack', cb_interp);
    uimenu( tools_m, 'Label', 'Reject continuous data by eye'         , 'userdata', ondata, 'CallBack', cb_eegplot);
    uimenu( tools_m, 'Label', 'Extract epochs'                        , 'userdata', ondata, 'CallBack', cb_epoch, 'Separator', 'on');
    uimenu( tools_m, 'Label', 'Remove baseline'                       , 'userdata', ondatastudy, 'CallBack', cb_rmbase);
    uimenu( tools_m, 'Label', 'Run ICA'                               , 'userdata', ondatastudy, 'CallBack', cb_runica, 'foregroundcolor', 'b', 'Separator', 'on');
    uimenu( tools_m, 'Label', 'Remove components'                     , 'userdata', ondata, 'CallBack', cb_subcomp);
    uimenu( tools_m, 'Label', 'Automatic channel rejection'           , 'userdata', ondata, 'CallBack', cb_chanrej, 'Separator', 'on');
    uimenu( tools_m, 'Label', 'Automatic continuous rejection'        , 'userdata', ondata, 'CallBack', cb_rejcont);
    uimenu( tools_m, 'Label', 'Automatic epoch rejection'             , 'userdata', onepoch, 'CallBack', cb_autorej);
    rej_m1 = uimenu( tools_m, 'Label', 'Reject data epochs'           , 'userdata', onepoch);
    rej_m2 = uimenu( tools_m, 'Label', 'Reject data using ICA'        , 'userdata', ondata );

    uimenu( rej_m1, 'Label', 'Reject data (all methods)'              , 'userdata', onepoch, 'CallBack', cb_rejmenu1);
    uimenu( rej_m1, 'Label', 'Reject by inspection'                   , 'userdata', onepoch, 'CallBack', cb_eegplotrej1);
    uimenu( rej_m1, 'Label', 'Reject extreme values'                  , 'userdata', onepoch, 'CallBack', cb_eegthresh1);
    uimenu( rej_m1, 'Label', 'Reject by linear trend/variance'        , 'userdata', onepoch, 'CallBack', cb_rejtrend1);
    uimenu( rej_m1, 'Label', 'Reject by probability'                  , 'userdata', onepoch, 'CallBack', cb_jointprob1);
    uimenu( rej_m1, 'Label', 'Reject by kurtosis'                     , 'userdata', onepoch, 'CallBack', cb_rejkurt1);
    uimenu( rej_m1, 'Label', 'Reject by spectra'                      , 'userdata', onepoch, 'CallBack', cb_rejspec1);
    uimenu( rej_m1, 'Label', 'Export marks to ICA reject'             , 'userdata', onepoch, 'CallBack', cb_rejsup1, 'separator', 'on');
    uimenu( rej_m1, 'Label', 'Reject marked epochs'                   , 'userdata', onepoch, 'CallBack', cb_rejsup2, 'separator', 'on', 'foregroundcolor', 'b');
    uimenu( rej_m2, 'Label', 'Reject components by map'               , 'userdata', ondata , 'CallBack', cb_selectcomps);
    uimenu( rej_m2, 'Label', 'Reject data (all methods)'              , 'userdata', onepoch, 'CallBack', cb_rejmenu2, 'Separator', 'on');
    uimenu( rej_m2, 'Label', 'Reject by inspection'                   , 'userdata', onepoch, 'CallBack', cb_eegplotrej2);
    uimenu( rej_m2, 'Label', 'Reject extreme values'                  , 'userdata', onepoch, 'CallBack', cb_eegthresh2);
    uimenu( rej_m2, 'Label', 'Reject by linear trend/variance'        , 'userdata', onepoch, 'CallBack', cb_rejtrend2);
    uimenu( rej_m2, 'Label', 'Reject by probability'                  , 'userdata', onepoch, 'CallBack', cb_jointprob2);
    uimenu( rej_m2, 'Label', 'Reject by kurtosis'                     , 'userdata', onepoch, 'CallBack', cb_rejkurt2);
    uimenu( rej_m2, 'Label', 'Reject by spectra'                      , 'userdata', onepoch, 'CallBack', cb_rejspec2);
    uimenu( rej_m2, 'Label', 'Export marks to data reject'            , 'userdata', onepoch, 'CallBack', cb_rejsup3, 'separator', 'on');
    uimenu( rej_m2, 'Label', 'Reject marked epochs'                   , 'userdata', onepoch, 'CallBack', cb_rejsup4, 'separator', 'on', 'foregroundcolor', 'b');

    uimenu( loc_m,  'Label', 'By name'                                , 'userdata', onchannel, 'CallBack', cb_topoblank1);
    uimenu( loc_m,  'Label', 'By number'                              , 'userdata', onchannel, 'CallBack', cb_topoblank2);
    uimenu( plot_m, 'Label', 'Channel data (scroll)'                  , 'userdata', ondata , 'CallBack', cb_eegplot1, 'Separator', 'on');
    uimenu( plot_m, 'Label', 'Channel spectra and maps'               , 'userdata', ondata , 'CallBack', cb_spectopo1);
    uimenu( plot_m, 'Label', 'Channel properties'                     , 'userdata', ondata , 'CallBack', cb_prop1);
    uimenu( plot_m, 'Label', 'Channel ERP image'                      , 'userdata', onepoch, 'CallBack', cb_erpimage1);

    ERP_m = uimenu( plot_m, 'Label', 'Channel ERPs'                   , 'userdata', onepoch);
    uimenu( ERP_m,  'Label', 'With scalp maps'                        , 'CallBack', cb_timtopo);
    uimenu( ERP_m,  'Label', 'In scalp/rect. array'                   , 'CallBack', cb_plottopo);

    topo_m = uimenu( plot_m, 'Label', 'ERP map series'                , 'userdata', onepochchan);
    uimenu( topo_m, 'Label', 'In 2-D'                                 , 'CallBack', cb_topoplot1);
    uimenu( topo_m, 'Label', 'In 3-D'                                 , 'CallBack', cb_headplot1);
    uimenu( plot_m, 'Label', 'Sum/Compare ERPs'                       , 'userdata', onepoch, 'CallBack', cb_comperp1);

    uimenu( plot_m, 'Label', 'Component activations (scroll)'         , 'userdata', ondata , 'CallBack', cb_eegplot2,'Separator', 'on');
    uimenu( plot_m, 'Label', 'Component spectra and maps'             , 'userdata', ondata , 'CallBack', cb_spectopo2);

    tica_m = uimenu( plot_m, 'Label', 'Component maps'                , 'userdata', onchannel);
    uimenu( tica_m, 'Label', 'In 2-D'                                 , 'CallBack', cb_topoplot2);
    uimenu( tica_m, 'Label', 'In 3-D'                                 , 'CallBack', cb_headplot2);
    uimenu( plot_m, 'Label', 'Component properties'                   , 'userdata', ondata , 'CallBack', cb_prop2);
    uimenu( plot_m, 'Label', 'Component ERP image'                    , 'userdata', onepoch, 'CallBack', cb_erpimage2);

    ERPC_m = uimenu( plot_m, 'Label', 'Component ERPs'                , 'userdata', onepoch);
    uimenu( ERPC_m, 'Label', 'With component maps'                    , 'CallBack', cb_envtopo1);
    uimenu( ERPC_m, 'Label', 'With comp. maps (compare)'              , 'CallBack', cb_envtopo2);
    uimenu( ERPC_m, 'Label', 'In rectangular array'                   , 'CallBack', cb_plotdata2);
    uimenu( plot_m, 'Label', 'Sum/Compare comp. ERPs'                 , 'userdata', onepoch, 'CallBack', cb_comperp2);

    stat_m = uimenu( plot_m, 'Label', 'Data statistics', 'Separator', 'on', 'userdata', ondata );
    uimenu( stat_m, 'Label', 'Channel statistics'                     , 'CallBack', cb_signalstat1);
    uimenu( stat_m, 'Label', 'Component statistics'                   , 'CallBack', cb_signalstat2);
    uimenu( stat_m, 'Label', 'Event statistics'                       , 'CallBack', cb_eventstat);

    spec_m = uimenu( plot_m, 'Label', 'Time-frequency transforms', 'Separator', 'on', 'userdata', ondata);
    uimenu( spec_m, 'Label', 'Channel time-frequency'                 , 'CallBack', cb_timef1);
    uimenu( spec_m, 'Label', 'Channel cross-coherence'                , 'CallBack', cb_crossf1);
    uimenu( spec_m, 'Label', 'Component time-frequency'               , 'CallBack', cb_timef2,'Separator', 'on');     
    uimenu( spec_m, 'Label', 'Component cross-coherence'              , 'CallBack', cb_crossf2);

    uimenu( std_m,  'Label', 'Edit study info'                        , 'userdata', onstudy, 'CallBack', cb_study3);
    uimenu( std_m,  'Label', 'Select/Edit study design(s)'            , 'userdata', onstudy, 'CallBack', cb_studydesign);
    uimenu( std_m,  'Label', 'Precompute channel measures'            , 'userdata', onstudy, 'CallBack', cb_precomp, 'separator', 'on');
    uimenu( std_m,  'Label', 'Plot channel measures'                  , 'userdata', onstudy, 'CallBack', cb_chanplot);
    
<<<<<<< HEAD
    limo_chn = uimenu(std_m,'Label','LInear MOdeling EEG Data (LIMO/Channels)' , 'userdata', onstudy);
=======
    limo_chn = uimenu(std_m,'Label','LInear MOdeling EEG Data (LIMO/Channels)' , 'userdata', onstudy,'Tag','limochan');
>>>>>>> 647e29c9
    uimenu( limo_chn,  'Label', 'Estimate Model Parameters (Channels)'         , 'userdata', onstudy, 'CallBack', cb_limorunchan);
    uimenu( limo_chn,  'Label', 'Linear Model Results (Channels)'              , 'userdata', onstudy, 'CallBack', cb_limoreschan);
    
    uimenu( std_m,  'Label', 'Precompute component measures'          , 'userdata', onstudy, 'CallBack', cb_precomp2, 'separator', 'on');
    clust_m = uimenu( std_m, 'Label', 'PCA clustering (original)'     , 'userdata', onstudy);
    uimenu( clust_m,  'Label', 'Build preclustering array'            , 'userdata', onstudy, 'CallBack', cb_preclust);
    uimenu( clust_m,  'Label', 'Cluster components'                   , 'userdata', onstudy, 'CallBack', cb_clust);
    uimenu( std_m,  'Label', 'Edit/plot clusters'                     , 'userdata', onstudy, 'CallBack', cb_clustedit);
    
<<<<<<< HEAD
    limo_comp = uimenu(std_m,'Label','LInear MOdeling EEG Data (LIMO/Components)' , 'userdata', onstudy);
=======
    limo_comp = uimenu(std_m,'Label','LInear MOdeling EEG Data (LIMO/Components)' , 'userdata', onstudy,'Tag','limocomp');
>>>>>>> 647e29c9
    uimenu( limo_comp,  'Label', 'Estimate Model Parameters (Components)'         , 'userdata', onstudy, 'CallBack', cb_limoruncomp);
    uimenu( limo_comp,  'Label', 'Linear Model Results (Components)'              , 'userdata', onstudy, 'CallBack', cb_limorescomp);

    if ~iseeglabdeployed2
        %newerVersionMenu = uimenu( help_m, 'Label', 'Upgrade to the Latest Version'          , 'userdata', on, 'ForegroundColor', [0.6 0 0]);
        uimenu( help_m, 'Label', 'About EEGLAB'                           , 'userdata', on, 'CallBack', 'pophelp(''eeglab'');');
        uimenu( help_m, 'Label', 'About EEGLAB help'                      , 'userdata', on, 'CallBack', 'pophelp(''eeg_helphelp'');');
        uimenu( help_m, 'Label', 'EEGLAB menus'                           , 'userdata', on, 'CallBack', 'pophelp(''eeg_helpmenu'');','separator','on');

        help_1 = uimenu( help_m, 'Label', 'EEGLAB functions', 'userdata', on);
        uimenu( help_1, 'Label', 'Admin. functions'                          , 'userdata', on, 'Callback', 'pophelp(''eeg_helpadmin'');');	
        uimenu( help_1, 'Label', 'Interactive pop_ functions'                , 'userdata', on, 'Callback', 'pophelp(''eeg_helppop'');');	
        uimenu( help_1, 'Label', 'Signal processing functions'               , 'userdata', on, 'Callback', 'pophelp(''eeg_helpsigproc'');');	
        uimenu( help_1, 'Label', 'Group data (STUDY) functions'              , 'userdata', on, 'Callback', 'pophelp(''eeg_helpstudy'');');	
        uimenu( help_1, 'Label', 'Time-frequency functions'                  , 'userdata', on, 'Callback', 'pophelp(''eeg_helptimefreq'');');	
        uimenu( help_1, 'Label', 'Statistical functions'                     , 'userdata', on, 'Callback', 'pophelp(''eeg_helpstatistics'');');	
        uimenu( help_1, 'Label', 'Graphic interface builder functions'       , 'userdata', on, 'Callback', 'pophelp(''eeg_helpgui'');');	
        uimenu( help_1, 'Label', 'Misc. command line functions'              , 'userdata', on, 'Callback', 'pophelp(''eeg_helpmisc'');');	

        uimenu( help_m, 'Label', 'EEGLAB license'                         , 'userdata', on, 'CallBack', 'pophelp(''eeglablicense.txt'', 1);');
    else
        uimenu( help_m, 'Label', 'About EEGLAB'                           , 'userdata', on, 'CallBack', 'abouteeglab;');
        uimenu( help_m, 'Label', 'EEGLAB license'                         , 'userdata', on, 'CallBack', 'pophelp(''eeglablicense.txt'', 1);');
    end;

    uimenu( help_m, 'Label', 'EEGLAB tutorial'                            , 'userdata', on, 'CallBack', 'tutorial;', 'Separator', 'on');
    uimenu( help_m, 'Label', 'Email the EEGLAB team'                      , 'userdata', on, 'CallBack', 'web(''mailto:eeglab@sccn.ucsd.edu'');');
end;

if iseeglabdeployed2
    disp('Adding FIELDTRIP toolbox functions');
    disp('Adding BIOSIG toolbox functions');
    disp('Adding FILE-IO toolbox functions');
    funcname = {  'eegplugin_VisEd' ...
                  'eegplugin_eepimport' ...
                  'eegplugin_bdfimport' ...
                  'eegplugin_brainmovie' ...
                  'eegplugin_bva_io' ...
                  'eegplugin_ctfimport' ...
                  'eegplugin_dipfit' ...
                  'eegplugin_erpssimport' ...
                  'eegplugin_fmrib' ...
                  'eegplugin_iirfilt' ...
                  'eegplugin_ascinstep' ...
                  'eegplugin_loreta' ...
                  'eegplugin_miclust' ...
                  'eegplugin_4dneuroimaging' };
    for indf = 1:length(funcname)
        try 
            vers = feval(funcname{indf}, gcf, trystrs, catchstrs);
            disp(['EEGLAB: adding "' vers '" plugin' ]);  
        catch
            feval(funcname{indf}, gcf, trystrs, catchstrs);
            disp(['EEGLAB: adding plugin function "' funcname{indf} '"' ]);   
        end;
    end;
else    
    pluginlist  = [];
    plugincount = 1;
    
    p = mywhich('eeglab.m');
    p = p(1:findstr(p,'eeglab.m')-1);
    if strcmpi(p, './') || strcmpi(p, '.\'), p = [ pwd filesep ]; end;
    
    % scan deactivated plugin folder
    % ------------------------------
    dircontent  = dir(fullfile(p, 'deactivatedplugins'));
    dircontent  = { dircontent.name };
    for index = 1:length(dircontent)
        funcname = '';
        pluginVersion = '';
        if exist([p 'deactivatedplugins' filesep dircontent{index}]) == 7
            if ~strcmpi(dircontent{index}, '.') & ~strcmpi(dircontent{index}, '..')
                tmpdir = dir([ p 'deactivatedplugins' filesep dircontent{index} filesep 'eegplugin*.m' ]);
                [ pluginName pluginVersion ] = parsepluginname(dircontent{index});
                if ~isempty(tmpdir)
                    funcname = tmpdir(1).name(1:end-2);
                end;
            end;
        else 
            if ~isempty(findstr(dircontent{index}, 'eegplugin')) && dircontent{index}(end) == 'm'
                funcname = dircontent{index}(1:end-2); % remove .m
                [ pluginName pluginVersion ] = parsepluginname(dircontent{index}(10:end-2));
            end;
        end;
        if ~isempty(pluginVersion)
            pluginlist(plugincount).plugin     = pluginName;
            pluginlist(plugincount).version    = pluginVersion;
            pluginlist(plugincount).foldername = dircontent{index};
            if ~isempty(funcname)
                 pluginlist(plugincount).funcname   = funcname(10:end);
            else pluginlist(plugincount).funcname   = '';
            end
            if length(pluginlist(plugincount).funcname) > 1 && pluginlist(plugincount).funcname(1) == '_'
                pluginlist(plugincount).funcname(1) = [];
            end; 
            pluginlist(plugincount).status = 'deactivated';
            plugincount = plugincount+1;
        end;
    end;
    
    % scan plugin folder
    % ------------------
    dircontent  = dir(fullfile(p, 'plugins'));
    dircontent  = { dircontent.name };
    for index = 1:length(dircontent)

        % find function
        % -------------
        funcname = '';
        pluginVersion = [];
        if exist([p 'plugins' filesep dircontent{index}]) == 7
            if ~strcmpi(dircontent{index}, '.') & ~strcmpi(dircontent{index}, '..')
                newpath = [ 'plugins' filesep dircontent{index} ];
                tmpdir = dir([ p 'plugins' filesep dircontent{index} filesep 'eegplugin*.m' ]);
                
                addpathifnotinlist(fullfile(eeglabpath, newpath));
                [ pluginName pluginVersion ] = parsepluginname(dircontent{index});
                if ~isempty(tmpdir)
                    %myaddpath(eeglabpath, tmpdir(1).name, newpath);
                    funcname = tmpdir(1).name(1:end-2);
                end;
                
                % special case of subfolder for Fieldtrip
                % ---------------------------------------
                if ~isempty(findstr(lower(dircontent{index}), 'fieldtrip'))
                    addpathifnotexist( fullfile(eeglabpath, newpath, 'compat') , 'electrodenormalize' );
                    addpathifnotexist( fullfile(eeglabpath, newpath, 'forward'), 'ft_sourcedepth.m');
                    addpathifnotexist( fullfile(eeglabpath, newpath, 'utilities'), 'ft_datatype.m');
                    ptopoplot  = fileparts(mywhich('cbar'));
                    ptopoplot2 = fileparts(mywhich('topoplot'));
                    if ~isequal(ptopoplot, ptopoplot2)
                        addpath(ptopoplot);
                    end;
                end;
                    
                % special case of subfolder for BIOSIG
                % ------------------------------------
                if ~isempty(findstr(lower(dircontent{index}), 'biosig')) && isempty(findstr(lower(dircontent{index}), 'biosigplot'))
                    addpathifnotexist( fullfile(eeglabpath, newpath, 'biosig', 't200_FileAccess'), 'sopen.m');
                    addpathifnotexist( fullfile(eeglabpath, newpath, 'biosig', 't250_ArtifactPreProcessingQualityControl'), 'regress_eog.m' );
                    addpathifnotexist( fullfile(eeglabpath, newpath, 'biosig', 'doc'), 'DecimalFactors.txt');
                end;
                    
            end;
        else 
            if ~isempty(findstr(dircontent{index}, 'eegplugin')) && dircontent{index}(end) == 'm'
                funcname = dircontent{index}(1:end-2); % remove .m
                [ pluginName pluginVersion ] = parsepluginname(dircontent{index}(10:end-2));
            end;
        end;

        % execute function
        % ----------------
        if ~isempty(pluginVersion) || ~isempty(funcname)
            if isempty(funcname)
                disp([ 'EEGLAB: adding "' pluginName '" to the path; subfolders (if any) might be missing from the path' ]);
                pluginlist(plugincount).plugin     = pluginName;
                pluginlist(plugincount).version    = pluginVersion;
                pluginlist(plugincount).foldername = dircontent{index};
                pluginlist(plugincount).status     = 'ok';
                plugincount = plugincount+1;
            else
                pluginlist(plugincount).plugin     = pluginName;
                pluginlist(plugincount).version    = pluginVersion;
                vers   = pluginlist(plugincount).version; % version
                vers2  = '';
                status = 'ok';
                try,
                    %eval( [ 'vers2 =' funcname '(gcf, trystrs, catchstrs);' ]);
                    vers2 = feval(funcname, gcf, trystrs, catchstrs);
                catch
                    try,
                        eval( [ funcname '(gcf, trystrs, catchstrs)' ]);
                    catch
                        disp([ 'EEGLAB: error while adding plugin "' funcname '"' ] ); 
                        disp([ '   ' lasterr] );
                        status = 'error';
                    end;
                end;
                pluginlist(plugincount).funcname   = funcname(10:end);
                pluginlist(plugincount).foldername = dircontent{index};
                [tmp pluginlist(plugincount).versionfunc] = parsepluginname(vers2);
                if length(pluginlist(plugincount).funcname) > 1 && pluginlist(plugincount).funcname(1) == '_'
                    pluginlist(plugincount).funcname(1) = [];
                end; 
                if strcmpi(status, 'ok')
                    if isempty(vers), vers = pluginlist(plugincount).versionfunc; end;
                    if isempty(vers), vers = '?'; end;
                    fprintf('EEGLAB: adding "%s" v%s (see >> help %s)\n', ...
                        pluginlist(plugincount).plugin, vers, funcname);
                end;
                pluginlist(plugincount).status       = status;
                plugincount = plugincount+1;
            end;
        end;
    end;
    global PLUGINLIST;
    PLUGINLIST = pluginlist;
end; % iseeglabdeployed2

if ~ismatlab, return; end;
% add other import ...
% --------------------
cb_others = [ 'pophelp(''troubleshooting_data_formats'');' ];
uimenu( import_m, 'Label', 'Using the FILE-IO interface', 'CallBack', cb_fileio, 'separator', 'on'); 
uimenu( import_m, 'Label', 'Using the BIOSIG interface' , 'CallBack', cb_biosig); 
uimenu( import_m, 'Label', 'Troubleshooting data formats...', 'CallBack', cb_others);    

% Checking if LIMO is present. If not then disabling it from the STUDY MENU
if isempty(find(strncmpi('limo',{PLUGINLIST.plugin},4), 1)) || strcmp(PLUGINLIST(find(strncmpi('limo',{PLUGINLIST.plugin},4), 1)).status,'deactivated')
    stdmenus = get(std_m,'Children');
    menuindx = find(strncmpi('limo',get(stdmenus,'Tag'),4));
    set(stdmenus(menuindx),'Enable','off'); 
end

% changing plugin menu color
% --------------------------
fourthsub_m = findobj('parent', tools_m);
plotsub_m   = findobj('parent', plot_m);
importsub_m = findobj('parent', neuro_m);
epochsub_m  = findobj('parent', epoch_m);
eventsub_m  = findobj('parent', event_m);    
editsub_m   = findobj('parent', edit_m);
exportsub_m = findobj('parent', exportm);
filter_m    = findobj('parent', filter_m);
icadefs; % containing PLUGINMENUCOLOR
if length(fourthsub_m) > 11, set(fourthsub_m(1:end-11), 'foregroundcolor', PLUGINMENUCOLOR); end;
if length(plotsub_m)   > 17, set(plotsub_m  (1:end-17), 'foregroundcolor', PLUGINMENUCOLOR); end;
if length(importsub_m) > 9,  set(importsub_m(1:end-9) , 'foregroundcolor', PLUGINMENUCOLOR); end;
if length(epochsub_m ) > 3 , set(epochsub_m (1:end-3 ), 'foregroundcolor', PLUGINMENUCOLOR); end;
if length(eventsub_m ) > 4 , set(eventsub_m (1:end-4 ), 'foregroundcolor', PLUGINMENUCOLOR); end;
if length(exportsub_m) > 4 , set(exportsub_m(1:end-4 ), 'foregroundcolor', PLUGINMENUCOLOR); end;
if length(editsub_m)   > 10, set(editsub_m(  1:end-10), 'foregroundcolor', PLUGINMENUCOLOR); end;
if length(filter_m)    > 3 , set(filter_m   (1:end-1 ), 'foregroundcolor', PLUGINMENUCOLOR); end;

EEGMENU = uimenu( set_m, 'Label', '------', 'Enable', 'off');
eval('set(W_MAIN, ''userdat'', { EEGUSERDAT{1} EEGMENU javaobj });');
eeglab('redraw');
if nargout < 1
    clear ALLEEG;
end;

%% automatic updater
try
    [dummy eeglabVersionNumber currentReleaseDateString] = eeg_getversion;
    if isempty(eeglabVersionNumber)
        eeglabVersionNumber = 'dev';
    end;
    eeglabUpdater = up.updater(eeglabVersionNumber, 'http://sccn.ucsd.edu/eeglab/updater/latest_version.php', 'EEGLAB', currentReleaseDateString);
        
    % create a new GUI item (e.g. under Help)
    %newerVersionMenu = uimenu(help_m, 'Label', 'Upgrade to the Latest Version', 'visible', 'off', 'userdata', 'startup:on;study:on');
    
    % set the callback to bring up the updater GUI
    icadefs; % for getting background color
    eeglabFolder = fileparts(mywhich('eeglab.m'));
    %eeglabUpdater.menuItemHandle = []; %newerVersionMenu;
    %eeglabUpdater.menuItemCallback = {@command_on_update_menu_click, eeglabUpdater, eeglabFolder, true, BACKEEGLABCOLOR};

    % place it in the base workspace.
    assignin('base', 'eeglabUpdater', eeglabUpdater);
    
    % only start timer if the function is called from the command line
    % (which means that the stack should only contain one element)
    stackVar = dbstack;
    if length(stackVar) == 1
        if option_checkversion
            eeglabUpdater.checkForNewVersion({'eeglab_event' 'setup'});
            if strcmpi(eeglabVersionNumber, 'dev')
                return;
            end;
            newMajorRevision = 0;
            if ~isempty(eeglabUpdater.newMajorRevision)
                fprintf('\nA new major version of EEGLAB (EEGLAB%s - beta) is now <a href="http://sccn.ucsd.edu/eeglab/">available</a>.\n', eeglabUpdater.newMajorRevision);
                newMajorRevision = 1;
            end;
            if eeglabUpdater.newerVersionIsAvailable
                eeglabv = num2str(eeglabUpdater.latestVersionNumber);
                posperiod = find(eeglabv == '.');
                if isempty(posperiod), posperiod = length(eeglabv)+1; eeglabv = [ eeglabv '.0' ]; end;
                if length(eeglabv(posperiod+1:end)) < 2, eeglabv = [ eeglabv '0' ]; end;
                %if length(eeglabv(posperiod+1:end)) < 3, eeglabv = [ eeglabv '0' ]; end;
                eeglabv = [ eeglabv(1:posperiod+1) '.' eeglabv(posperiod+2) ]; %'.' eeglabv(posperiod+3) ];

                stateWarning = warning('backtrace');
                warning('backtrace', 'off');
                if newMajorRevision
                    fprintf('\n');
                    warning( sprintf(['\nA critical revision of EEGLAB%d (%s) is also available <a href="%s">here</a>\n' ...
                        'See <a href="matlab: web(''%s'', ''-browser'')">Release notes</a> for more informations\n' ...
                        'You may disable this message using the Option menu\n' ], ...
                        floor(eeglabVersionNumber), eeglabv, eeglabUpdater.downloadUrl, ...
                        [ 'http://sccn.ucsd.edu/wiki/EEGLAB_revision_history_version_13' ]));
                else
                    warning( sprintf(['\nA newer version of EEGLAB (%s) is available <a href="%s">here</a>\n' ...
                        'See <a href="matlab: web(''%s'', ''-browser'')">Release notes</a> for more informations\n' ...
                        'You may disable this message using the Option menu\n' ], ...
                        eeglabv, eeglabUpdater.downloadUrl, ...
                        [ 'http://sccn.ucsd.edu/wiki/EEGLAB_revision_history_version_13' ]));
                end;
                warning('backtrace', stateWarning.state);

                % make the Help menu item dark red
                set(help_m, 'foregroundColor', [0.6, 0 0]);
            elseif isempty(eeglabUpdater.lastTimeChecked)
                fprintf('Could not check for the latest EEGLAB version (internet may be disconnected).\n');
                fprintf('To prevent long startup time, disable checking for new EEGLAB version (FIle > Memory and other options).\n');
            else
                if ~newMajorRevision
                    fprintf('You are using the latest version of EEGLAB.\n');
                else
                    fprintf('You are currently using the latest revision of EEGLAB%d (no critical update available).\n', floor(eeglabVersionNumber));
                end;
            end;    
        else
            eeglabtimers = timerfind('name', 'eeglabupdater');
            if ~isempty(eeglabtimers)
                stop(eeglabtimers);
                delete(eeglabtimers);
            end;
            % This is disabled because it cause Matlab to freeze in case
            % there is no connection or the connection is available but not
            % usable
            % start(timer('TimerFcn','try, eeglabUpdater.checkForNewVersion({''eeglab_event'' ''setup''}); catch, end; clear eeglabUpdater;', 'name', 'eeglabupdater', 'StartDelay', 20.0));
        end;
    end;
catch
    if option_checkversion
        fprintf('Updater could not be initialized.\n');
    end;
end;

% REMOVED MENUS
	%uimenu( tools_m, 'Label', 'Automatic comp. reject',  'enable', 'off', 'CallBack', '[EEG LASTCOM] = pop_rejcomp(EEG); eegh(LASTCOM); if ~isempty(LASTCOM), eeg_store(CURRENTSET); end;');
	%uimenu( tools_m, 'Label', 'Reject (synthesis)' , 'Separator', 'on', 'CallBack', '[EEG LASTCOM] = pop_rejall(EEG); eegh(LASTCOM); if ~isempty(LASTCOM), eeg_store; end; eeglab(''redraw'');');

     function command_on_update_menu_click(callerHandle, tmp, eeglabUpdater, installDirectory, goOneFolderLevelIn, backGroundColor)
         postInstallCallbackString = 'clear all function functions; eeglab';
         eeglabUpdater.launchGui(installDirectory, goOneFolderLevelIn, backGroundColor, postInstallCallbackString);
    
%     
% --------------------
% draw the main figure
% --------------------

function tb = eeg_mainfig(onearg);

icadefs;
COLOR = BACKEEGLABCOLOR;
WINMINX         = 17;
WINMAXX         = 260;
WINYDEC			= 13;
NBLINES         = 16;
WINY		    = WINYDEC*NBLINES;
javaChatFlag    = 1;

BORDERINT       = 4;
BORDEREXT       = 10;
comp = computer;
if strcmpi(comp(1:3), 'GLN') || strcmpi(comp(1:3), 'MAC') || strcmpi(comp(1:3), 'PCW')  
    FONTNAME        = 'courier';
    FONTSIZE        = 8;
    % Magnify figure under MATLAB 2012a
    vers = version;
    dotPos = find(vers == '.');
    vernum = str2num(vers(1:dotPos(1)-1));
    subvernum = str2num(vers(dotPos(1)+1:dotPos(2)-1));
    if vernum > 7 || (vernum >= 7 && subvernum >= 14)
        FONTSIZE = FONTSIZE+2;
        WINMAXX  = WINMAXX*1.3;
        WINY     = WINY*1.3;
    end;
else
    FONTNAME        = '';
    FONTSIZE        = 11;
end;    

hh = findobj('tag', 'EEGLAB');
if ~isempty(hh)
    disp('EEGLAB warning: there can be only one EEGLAB window, closing old one');
    close(hh);
end;
if strcmpi(onearg, 'remote')
    figure(	'name', [ 'EEGLAB v' eeg_getversion ], ... 
	'numbertitle', 'off', ...
	'Position',[200 100 (WINMINX+WINMAXX+2*BORDERINT+2*BORDEREXT) 30 ], ...
	'color', COLOR, ...
	'Tag','EEGLAB', ...
	'Userdata', {[] []});
	%'resize', 'off', ...
    return;
end;

W_MAIN = figure('Units','points', ...
... %	'Colormap','gray', ...
	'PaperPosition',[18 180 576 432], ...
	'PaperUnits','points', ...
	'name', [ 'EEGLAB v' eeg_getversion ], ... 
	'numbertitle', 'off', ...
	'Position',[200 100 (WINMINX+WINMAXX+2*BORDERINT+2*BORDEREXT) (WINY+2*BORDERINT+2*BORDEREXT) ], ...
	'color', COLOR, ...
	'Tag','EEGLAB', ...
    'visible', 'off', ...   
	'Userdata', {[] []});
%	'resize', 'off', ...

% java chat
eeglab_options;
if option_chat == 1
    if is_sccn
        disp('Starting chat...');
        tmpp = fileparts(mywhich('startpane.m'));
        if isempty(tmpp) || ~ismatlab
            disp('Cannot start chat');
            tb = [];
        else
            disp(' ----------------------------------- ');
            disp('| EEGLAB chat 0.9                   |');
            disp('| The chat currently only works     |'); 
            disp('| at the University of CA San Diego |');
            disp(' ----------------------------------- ');

            javaaddpath(fullfile(tmpp, 'Chat_with_pane.jar'));
            eval('import client.EEGLABchat.*;');
            eval('import client.VisualToolbar;');
            eval('import java.awt.*;');
            eval('import javax.swing.*;');

            try
                tb = VisualToolbar('137.110.244.26');
                F = W_MAIN;
                tb.setPreferredSize(Dimension(0, 75));

                javacomponent(tb,'South',F);
                javaclose = ['userdat = get(gcbf, ''userdata'');' ...
                             'try,'...
                             ' tb = userdat{3};' ...
                             'clear userdat; delete(gcbf); tb.close; clear tb;'...
                             'catch,end;'];
                set(gcf, 'CloseRequestFcn',javaclose);

                refresh(F);
            catch,
                tb = [];
            end;
        end;
    else
        tb = [];
    end;
else
    tb = [];
end;

try,
    set(W_MAIN, 'NextPlot','new');
catch, end;

if ismatlab
    BackgroundColor = get(gcf, 'color'); %[0.701960784313725 0.701960784313725 0.701960784313725];
    H_MAIN(1) = uicontrol('Parent',W_MAIN, ...
        'Units','points', ...
        'BackgroundColor',COLOR, ...
        'ListboxTop',0, ...
        'HorizontalAlignment', 'left',...
        'Position',[BORDEREXT   BORDEREXT  (WINMINX+WINMAXX+2*BORDERINT)  (WINY)], ...
        'Style','frame', ...
       'Tag','Frame1');
    set(H_MAIN(1), 'unit', 'normalized');
    geometry = { [1] [1] [1] [1 1] [1 1] [1 1] [1 1] [1 1] [1 1] [1 1] [1 1] [1 1] [1 1] [1 1] [1] };
    listui = { { 'style', 'text', 'string', 'Parameters of the current set', 'tag', 'win0' } { } ...
               { 'style', 'text', 'tag', 'win1', 'string', ' ', 'userdata', 'datinfo' } ...
               { 'style', 'text', 'tag', 'win2', 'string', 'Channels per frame', 'userdata', 'datinfo'} ...
               { 'style', 'text', 'tag', 'val2', 'string', ' ', 'userdata', 'datinfo' } ...
               { 'style', 'text', 'tag', 'win3', 'string', 'Frames per epoch', 'userdata', 'datinfo'} ...
               { 'style', 'text', 'tag', 'val3', 'string', ' ', 'userdata', 'datinfo' } ...
               { 'style', 'text', 'tag', 'win4', 'string', 'Epochs', 'userdata', 'datinfo'} ...
               { 'style', 'text', 'tag', 'val4', 'string', ' ', 'userdata', 'datinfo' } ...
               { 'style', 'text', 'tag', 'win5', 'string', 'Events', 'userdata', 'datinfo'} ...
               { 'style', 'text', 'tag', 'val5', 'string', ' ', 'userdata', 'datinfo' } ...
               { 'style', 'text', 'tag', 'win6', 'string', 'Sampling rate (Hz)', 'userdata', 'datinfo' } ...
               { 'style', 'text', 'tag', 'val6', 'string', ' ', 'userdata', 'datinfo' } ...
               { 'style', 'text', 'tag', 'win7', 'string', 'Epoch start (sec)', 'userdata', 'datinfo' } ...
               { 'style', 'text', 'tag', 'val7', 'string', ' ', 'userdata', 'datinfo' } ...
               { 'style', 'text', 'tag', 'win8', 'string', 'Epoch end (sec)', 'userdata', 'datinfo' } ...
               { 'style', 'text', 'tag', 'val8', 'string', ' ', 'userdata', 'datinfo' } ...
               { 'style', 'text', 'tag', 'win9', 'string', 'Average reference', 'userdata', 'datinfo' } ...
               { 'style', 'text', 'tag', 'val9', 'string', ' ', 'userdata', 'datinfo' } ...
               { 'style', 'text', 'tag', 'win10', 'string', 'Channel locations', 'userdata', 'datinfo'} ...
               { 'style', 'text', 'tag', 'val10', 'string', ' ', 'userdata', 'datinfo' } ...
               { 'style', 'text', 'tag', 'win11', 'string', 'ICA weights', 'userdata', 'datinfo'  } ...
               { 'style', 'text', 'tag', 'val11', 'string', ' ', 'userdata', 'datinfo' } ...
               { 'style', 'text', 'tag', 'win12', 'string', 'Dataset size (Mb)', 'userdata', 'datinfo' } ...
               { 'style', 'text', 'tag', 'val12', 'string', ' ', 'userdata', 'datinfo' } {} };
    supergui(gcf, geometry, [], listui{:});
    geometry = { [1] [1] [1] [1] [1] [1] [1] [1] [1] [1] [1] [1] [1] [1] [1] [1] };
    listui = { { } ...
               { } ...
               { 'style', 'text', 'tag', 'mainwin1', 'string', ' ', 'userdata', 'fullline' } ...
               { 'style', 'text', 'tag', 'mainwin2', 'string', ' ', 'userdata', 'fullline' } ...
               { 'style', 'text', 'tag', 'mainwin3', 'string', ' ', 'userdata', 'fullline' } ...
               { 'style', 'text', 'tag', 'mainwin4', 'string', ' ', 'userdata', 'fullline' } ...
               { 'style', 'text', 'tag', 'mainwin5', 'string', ' ', 'userdata', 'fullline' } ...
               { 'style', 'text', 'tag', 'mainwin6', 'string', ' ', 'userdata', 'fullline' } ...
               { 'style', 'text', 'tag', 'mainwin7', 'string', ' ', 'userdata', 'fullline' } ...
               { 'style', 'text', 'tag', 'mainwin8', 'string', ' ', 'userdata', 'fullline' } ...
               { 'style', 'text', 'tag', 'mainwin9', 'string', ' ', 'userdata', 'fullline' } ...
               { 'style', 'text', 'tag', 'mainwin10', 'string', ' ', 'userdata', 'fullline' } ...
               { 'style', 'text', 'tag', 'mainwin11', 'string', ' ', 'userdata', 'fullline' } ...
               { 'style', 'text', 'tag', 'mainwin12', 'string', ' ', 'userdata', 'fullline' }  ...
               { 'style', 'text', 'tag', 'mainwin13', 'string', ' ', 'userdata', 'fullline' } {} };
    supergui(gcf, geometry, [], listui{:});

    titleh   = findobj('parent', gcf, 'tag', 'win0');
    alltexth = findobj('parent', gcf, 'style', 'text');
    alltexth = setdiff_bc(alltexth, titleh);

    set(gcf, 'Position',[200 100 (WINMINX+WINMAXX+2*BORDERINT+2*BORDEREXT) (WINY+2*BORDERINT+2*BORDEREXT) ]);
    set(titleh, 'fontsize', TEXT_FONTSIZE_L, 'fontweight', 'bold');
    set(alltexth, 'fontname', FONTNAME, 'fontsize', FONTSIZE);
    set(W_MAIN, 'visible', 'on');
end;

return;

% eeglab(''redraw'')() - Update EEGLAB menus based on values of global variables.
%
% Usage: >> eeglab(''redraw'')( );
%
% Author: Arnaud Delorme, CNL / Salk Institute, 2001
%
% See also: eeg_global(), eeglab()

% WHEN THIS FUNCTION WAS SEPARATED
% Revision 1.21  2002/04/23 19:09:25  arno
% adding automatic dataset search
% Revision 1.20  2002/04/18 20:02:23  arno
% retrIeve
% Revision 1.18  2002/04/18 16:28:28  scott
% EEG.averef printed as 'Yes' or 'No' -sm
% Revision 1.16  2002/04/18 16:03:15  scott
% editted "Events/epoch info (nb) -> Events  -sm
% Revision 1.14  2002/04/18 14:46:58  scott
% editted main window help msg -sm
% Revision 1.10  2002/04/18 03:02:17  scott
% edited opening instructions -sm
% Revision 1.9  2002/04/11 18:23:33  arno
% Oups, typo which crashed EEGLAB
% Revision 1.8  2002/04/11 18:07:59  arno
% adding average reference variable
% Revision 1.7  2002/04/11 17:49:40  arno
% corrected operator precedence problem
% Revision 1.6  2002/04/11 15:36:55  scott
% added parentheses to final ( - & - ), line 84. ARNO PLEASE CHECK -sm
% Revision 1.5  2002/04/11 15:34:50  scott
% put isempty(CURRENTSET) first in line ~80 -sm
% Revision 1.4  2002/04/11 15:31:47  scott
% added test isempty(CURRENTSET) line 78 -sm
% Revision 1.3  2002/04/11 01:41:27  arno
% checking dataset ... and inteligent menu update
% Revision 1.2  2002/04/09 20:47:41  arno
% introducing event number into gui

function updatemenu();
eeg_global;

W_MAIN = findobj('tag', 'EEGLAB');
EEGUSERDAT = get(W_MAIN, 'userdata');
H_MAIN  = EEGUSERDAT{1};
EEGMENU = EEGUSERDAT{2};
if length(EEGUSERDAT) > 2
     tb = EEGUSERDAT{3};
else tb = [];
end;
if ~isempty(tb) && ~isstr(tb)
    eval('tb.RefreshToolbar();');
end;
if exist('CURRENTSET') ~= 1, CURRENTSET = 0; end;
if isempty(ALLEEG), ALLEEG = []; end;
if isempty(EEG), EEG = []; end;

% test if the menu is present  
try
	figure(W_MAIN);
	set_m   = findobj( 'parent', W_MAIN, 'Label', 'Datasets');
catch, return; end;
index = 1;
indexmenu = 1;
MAX_SET = max(length( ALLEEG ), length(EEGMENU)-1);

tmp = warning;
warning off;
clear functions;
warning(tmp);
eeglab_options;
if isempty(ALLEEG) && ~isempty(EEG) && ~isempty(EEG.data)
    ALLEEG = EEG;
end;

% setting the dataset menu
% ------------------------
while( index <= MAX_SET)
    try
        set( EEGMENU(index), 'Label', '------', 'checked', 'off');
    catch,
        if mod(index, 30) == 0
            tag = [ 'More (' int2str(index/30) ') ->' ];
            tmp_m = findobj('label', tag);
            if isempty(tmp_m)
                 set_m = uimenu( set_m, 'Label', tag, 'userdata', 'study:on'); 
            else set_m = tmp_m;
            end;	
        end;
        try
            set( EEGMENU(index), 'Label', '------', 'checked', 'off');
        catch, EEGMENU(index) = uimenu( set_m, 'Label', '------', 'Enable', 'on'); end;	
    end;        
	set( EEGMENU(index), 'Enable', 'on', 'separator', 'off' );
	try, ALLEEG(index).data;
		if ~isempty( ALLEEG(index).data)
            
            cb_retrieve = [ '[ALLEEG EEG CURRENTSET LASTCOM] = pop_newset(ALLEEG, EEG, CURRENTSET, ''retrieve'', ' int2str(index) ', ''study'', ~isempty(STUDY)+0);' ...
                            'if CURRENTSTUDY & ~isempty(LASTCOM), CURRENTSTUDY = 0; LASTCOM = [ ''CURRENTSTUDY = 0;'' LASTCOM ]; end; eegh(LASTCOM);' ...
                            'eeglab(''redraw'');' ];
            
       		menutitle   = sprintf('Dataset %d:%s', index, ALLEEG(index).setname);
			set( EEGMENU(index), 'Label', menutitle, 'userdata', 'study:on');
			set( EEGMENU(index), 'CallBack', cb_retrieve );
			set( EEGMENU(index), 'Enable', 'on' );
            if any(index == CURRENTSET), set( EEGMENU(index), 'checked', 'on' ); end;
		end;
	catch, end;	
	index = index+1;
end;
hh = findobj( 'parent', set_m, 'Label', '------');
set(hh, 'Enable', 'off');

% menu for selecting several datasets
% -----------------------------------
if index ~= 0
    cb_select = [ 'nonempty = find(~cellfun(''isempty'', { ALLEEG.data } ));' ...                  
                  'tmpind = pop_chansel({ ALLEEG(nonempty).setname }, ''withindex'', nonempty);' ... 
                  'if ~isempty(tmpind),' ...
                  '    [ALLEEG EEG CURRENTSET LASTCOM] = pop_newset(ALLEEG, EEG, CURRENTSET, ''retrieve'', nonempty(tmpind), ''study'', ~isempty(STUDY)+0);' ...
                  '    eegh(LASTCOM);' ...
                  '    eeglab(''redraw'');' ...
                  'end;' ...
                  'clear tmpind nonempty;' ];
    if MAX_SET == length(EEGMENU), EEGMENU(end+1) = uimenu( set_m, 'Label', '------', 'Enable', 'on'); end;
    
    set(EEGMENU(end), 'enable', 'on', 'Label', 'Select multiple datasets', ...
                      'callback', cb_select, 'separator', 'on', 'userdata', 'study:on');
end;

% STUDY consistency
% -----------------
exist_study = 0;
if exist('STUDY') & exist('CURRENTSTUDY')

    % if study present, check study consistency with loaded datasets
    % --------------------------------------------------------------
    if ~isempty(STUDY)
        if length(ALLEEG) > length(STUDY.datasetinfo) || ~isfield(ALLEEG, 'data') || any(cellfun('isempty', {ALLEEG.data}))
            if strcmpi(STUDY.saved, 'no')
                res = questdlg2( strvcat('The study is not compatible with the datasets present in memory', ...
                                         'It is self consistent but EEGLAB is not be able to process it.', ...
                                         'Do you wish to save the study as it is (EEGLAB will prompt you to', ...
                                         'enter a file name) or do you wish to remove it'), 'Study inconsistency', 'Save and remove', 'Remove', 'Remove' );
                if strcmpi(res, 'Remove')
                    STUDY = [];
                    CURRENTSTUDY = 0;
                else
                    pop_savestudy(STUDY, ALLEEG);
                    STUDY = [];
                    CURRENTSTUDY = 0;
                end;
            else
                warndlg2( strvcat('The study was not compatible any more with the datasets present in memory.', ...
                                  'Since it had not changed since last saved, it was simply removed from', ...
                                  'memory.') );
                STUDY = [];
                CURRENTSTUDY = 0;
            end;
        end;
    end;
    
    if ~isempty(STUDY)
        exist_study = 1;
    end;
end;

% menu for selecting STUDY set
% ----------------------------
if exist_study
    cb_select = [ '[ALLEEG EEG CURRENTSET LASTCOM] = pop_newset(ALLEEG, EEG, CURRENTSET, ''retrieve'', [STUDY.datasetinfo.index], ''study'', 1);' ...
                  'if ~isempty(LASTCOM), CURRENTSTUDY = 1; LASTCOM = [ LASTCOM ''CURRENTSTUDY = 1;'' ]; end;' ...
                  'eegh(LASTCOM);' ...
                  'eeglab(''redraw'');' ];
    tmp_m = findobj('label', 'Select the study set');
    delete(tmp_m); % in case it is not at the end
    tmp_m = uimenu( set_m, 'Label', 'Select the study set', 'Enable', 'on', 'userdata', 'study:on');
    set(tmp_m, 'enable', 'on', 'callback', cb_select, 'separator', 'on');        
else 
    delete( findobj('label', 'Select the study set') );
end;

EEGUSERDAT{2} = EEGMENU;
set(W_MAIN, 'userdata', EEGUSERDAT);

if (isempty(CURRENTSET) | length(ALLEEG) < CURRENTSET(1) | CURRENTSET(1) == 0 | isempty(ALLEEG(CURRENTSET(1)).data))
	CURRENTSET = 0;
	for index = 1:length(ALLEEG)
		if ~isempty(ALLEEG(index).data)
			CURRENTSET = index;
			break;
		end;
	end;
	if CURRENTSET ~= 0
		eegh([ '[EEG ALLEEG CURRENTSET] = eeg_retrieve(ALLEEG,' int2str(CURRENTSET) ');' ])
		[EEG ALLEEG] = eeg_retrieve(ALLEEG, CURRENTSET);	
	else 
		EEG = eeg_emptyset;
	end;
end;

if (isempty(EEG) | isempty(EEG(1).data)) & CURRENTSET(1) ~= 0
	eegh([ '[EEG ALLEEG CURRENTSET] = eeg_retrieve(ALLEEG,' int2str(CURRENTSET) ');' ])
	[EEG ALLEEG] = eeg_retrieve(ALLEEG, CURRENTSET);	
end;

% test if dataset has changed
% ---------------------------
if length(EEG) == 1
    if ~isempty(ALLEEG) & CURRENTSET~= 0 & ~isequal(EEG.data, ALLEEG(CURRENTSET).data) & ~isnan(EEG.data(1))
        % the above comparison does not work for ome structures
        %tmpanswer = questdlg2(strvcat('The current EEG dataset has changed. What should eeglab do with the changes?', ' '), ...
        %                      'Dataset change detected', ...
        %                      'Keep changes', 'Delete changes', 'New dataset', 'Make new dataset');
        disp('Warning: for some reason, the backup dataset in EEGLAB memory does not');
        disp('         match the current dataset. The dataset in memory has been overwritten');
        [ALLEEG EEG CURRENTSET] = eeg_store(ALLEEG, EEG, CURRENTSET);
        eegh('[ALLEEG EEG CURRENTSET] = eeg_store(ALLEEG, EEG, CURRENTSET);');
        
        %if tmpanswer(1) == 'D' % delete changes
        %    [EEG ALLEEG] = eeg_retrieve(ALLEEG, CURRENTSET);	
        %    eegh('[EEG ALLEEG] = eeg_retrieve( ALLEEG, CURRENTSET);');
        %elseif tmpanswer(1) == 'K' % keep changes
        %    [ALLEEG EEG CURRENTSET] = eeg_store(ALLEEG, EEG, CURRENTSET);
        %    eegh('[ALLEEG EEG CURRENTSET] = eeg_store(ALLEEG, EEG, CURRENTSET);');
        %else % make new dataset
        %    [ALLEEG EEG CURRENTSET LASTCOM] = pop_newset(ALLEEG, EEG, CURRENTSET); 
        %    eegh(LASTCOM);
        %    MAX_SET = max(length( ALLEEG ), length(EEGMENU));
        %end;
    end;
end;

% print some information on the main figure
% ------------------------------------------
g = myguihandles(gcf);
if ~isfield(g, 'win0') % no display
    return;
end;

study_selected = 0;
if exist('STUDY') & exist('CURRENTSTUDY')
    if CURRENTSTUDY == 1, study_selected = 1; end;
end;

menustatus = {};
if study_selected
    menustatus = { menustatus{:} 'study' };
    
    hh = findobj('parent', gcf, 'userdata', 'fullline'); set(hh, 'visible', 'off');
    hh = findobj('parent', gcf, 'userdata', 'datinfo');  set(hh, 'visible', 'on');

    % head string
    % -----------
    set( g.win0, 'String', sprintf('STUDY set: %s', STUDY.name) );
    
    % dataset type
    % ------------
    datasettype = unique_bc( [ EEG.trials ] );
    if datasettype(1) == 1 & length(datasettype) == 1, datasettype = 'continuous';
    elseif datasettype(1) == 1,                        datasettype = 'epoched and continuous';
    else                                               datasettype = 'epoched';
    end;
    
    % number of channels and channel locations
    % ----------------------------------------
    chanlen    = unique_bc( [ EEG.nbchan ] );
    chanlenstr = vararg2str( mattocell(chanlen) );
    anyempty    = unique_bc( cellfun( 'isempty', { EEG.chanlocs }) );
    if length(anyempty) == 2,   chanlocs = 'mixed, yes and no';
    elseif anyempty == 0,       chanlocs = 'yes';
    else                        chanlocs = 'no';
    end;

    % ica weights
    % -----------
    anyempty    = unique_bc( cellfun( 'isempty', { EEG.icaweights }) );
    if length(anyempty) == 2,   studystatus = 'Missing ICA dec.';
    elseif anyempty == 0,       studystatus = 'Ready to precluster';
    else                        studystatus = 'Missing ICA dec.';
    end;

    % consistency & other parameters
    % ------------------------------
    [EEG epochconsist] = eeg_checkset(EEG, 'epochconsist');        % epoch consistency
    [EEG chanconsist ] = eeg_checkset(EEG, 'chanconsist');         % channel consistency
    [EEG icaconsist  ] = eeg_checkset(EEG, 'icaconsist');          % ICA consistency
    totevents = num2str(sum( cellfun( 'length', { EEG.event }) )); % total number of events
    totsize   = whos('STUDY', 'ALLEEG');                              % total size
    if isempty(STUDY.session),   sessionstr = ''; else sessionstr = vararg2str(STUDY.session); end;
    if isempty(STUDY.condition), condstr    = ''; else condstr    = vararg2str(STUDY.condition); end;
    
    % determine study status
    % ----------------------
    if isfield(STUDY.etc, 'preclust')
        if ~isempty( STUDY.etc.preclust )
            studystatus = 'Pre-clustered';
        elseif length(STUDY.cluster) > 1
            studystatus = 'Clustered';
        end;
    elseif length(STUDY.cluster) > 1
        studystatus = 'Clustered';
    end;        
    
    % text
    % ----
    set( g.win2, 'String', 'Study task name');
    set( g.win3, 'String', 'Nb of subjects');
    set( g.win4, 'String', 'Nb of conditions');
    set( g.win5, 'String', 'Nb of sessions');
    set( g.win6, 'String', 'Nb of groups');
    set( g.win7, 'String', 'Epoch consistency');
    set( g.win8, 'String', 'Channels per frame');
    set( g.win9, 'String', 'Channel locations');
    set( g.win10, 'String', 'Clusters');
    set( g.win11, 'String', 'Status');
    set( g.win12, 'String', 'Total size (Mb)');
    
    % values
    % ------
    fullfilename = fullfile( STUDY.filepath, STUDY.filename);
    if length(fullfilename) > 26
        set( g.win1, 'String', sprintf('Study filename: ...%s\n', fullfilename(max(1,length(fullfilename)-26):end) ));
    else
        set( g.win1, 'String', sprintf('Study filename: %s\n'   , fullfilename));
    end;        	
    condconsist  = std_checkconsist(STUDY, 'uniform', 'condition');
    groupconsist = std_checkconsist(STUDY, 'uniform', 'group');
    sessconsist  = std_checkconsist(STUDY, 'uniform', 'session');
    txtcond  = fastif(condconsist , ' per subject', ' (some missing)');
    txtgroup = fastif(groupconsist, ' per subject', ' (some missing)');
    txtsess  = fastif(sessconsist , ' per subject', ' (some missing)');
    set( g.val2, 'String', STUDY.task);
    set( g.val3, 'String', int2str(max(1, length(STUDY.subject))));
    set( g.val4, 'String', [ int2str(max(1, length(STUDY.condition))) txtcond ]);
    set( g.val5, 'String', [ int2str(max(1, length(STUDY.session)))   txtsess ]);
    set( g.val6, 'String', [ int2str(max(1, length(STUDY.group)))    txtgroup ]);
    set( g.val7, 'String', epochconsist);
    set( g.val8, 'String', chanlenstr);
    set( g.val9, 'String', chanlocs);
    set( g.val10, 'String', length(STUDY.cluster));
    set( g.val11, 'String', studystatus);
    set( g.val12, 'String', num2str(round(sum( [ totsize.bytes] )/1E6*10)/10));        
    
elseif (exist('EEG') == 1) & ~isnumeric(EEG) & ~isempty(EEG(1).data) 

    hh = findobj('parent', gcf, 'userdata', 'fullline'); set(hh, 'visible', 'off');
    hh = findobj('parent', gcf, 'userdata', 'datinfo');  set(hh, 'visible', 'on');
    
    if length(EEG) > 1 % several datasets

        menustatus = { menustatus{:} 'multiple_datasets' };
        
        % head string
        % -----------
        strsetnum = 'Datasets ';
        for i = CURRENTSET
            strsetnum = [ strsetnum int2str(i) ',' ];
        end;
        strsetnum = strsetnum(1:end-1);
        set( g.win0, 'String', strsetnum);
        
        % dataset type
        % ------------
        datasettype = unique_bc( [ EEG.trials ] );
        if datasettype(1) == 1 & length(datasettype) == 1, datasettype = 'continuous';
        elseif datasettype(1) == 1,                        datasettype = 'epoched and continuous';
        else                                               datasettype = 'epoched';
        end;
        
        % number of channels and channel locations
        % ----------------------------------------
        chanlen    = unique_bc( [ EEG.nbchan ] );
        chanlenstr = vararg2str( mattocell(chanlen) );
        anyempty    = unique_bc( cellfun( 'isempty', { EEG.chanlocs }) );
        if length(anyempty) == 2,   chanlocs = 'mixed, yes and no';
        elseif anyempty == 0,       chanlocs = 'yes';
        else                        chanlocs = 'no';
        end;

        % ica weights
        % -----------
        anyempty    = unique_bc( cellfun( 'isempty', { EEG.icaweights }) );
        if length(anyempty) == 2,   icaweights = 'mixed, yes and no';
        elseif anyempty == 0,       icaweights = 'yes';
        else                        icaweights = 'no';
        end;

        % consistency & other parameters
        % ------------------------------
        [EEG epochconsist] = eeg_checkset(EEG, 'epochconsist');        % epoch consistency
        [EEG chanconsist ] = eeg_checkset(EEG, 'chanconsist');         % channel consistency
        [EEG icaconsist  ] = eeg_checkset(EEG, 'icaconsist');          % ICA consistency
        totevents = num2str(sum( cellfun( 'length', { EEG.event }) )); % total number of events
        srate     = vararg2str( mattocell( unique( [ EEG.srate ] ) )); % sampling rate
        totsize   = whos('EEG');                                       % total size
                
        % text
        % ----
        set( g.win2, 'String', 'Number of datasets');
        set( g.win3, 'String', 'Dataset type');
        set( g.win4, 'String', 'Epoch consistency');
        set( g.win5, 'String', 'Channels per frame');
        set( g.win6, 'String', 'Channel consistency');
        set( g.win7, 'String', 'Channel locations');
        set( g.win8, 'String', 'Events (total)');
        set( g.win9, 'String', 'Sampling rate (Hz)');
        set( g.win10, 'String', 'ICA weights');
        set( g.win11, 'String', 'Identical ICA');
        set( g.win12, 'String', 'Total size (Mb)');

        % values
        % ------
        set( g.win1, 'String', sprintf('Groupname: -(soon)-\n'));
        set( g.val2, 'String', int2str(length(EEG)));
        set( g.val3, 'String', datasettype);
        set( g.val4, 'String', epochconsist);
        set( g.val5, 'String', chanlenstr);
        set( g.val6, 'String', chanconsist);
        set( g.val7, 'String', chanlocs);
        set( g.val8, 'String', totevents);
        set( g.val9, 'String', srate);
        set( g.val10, 'String', icaweights);
        set( g.val11, 'String', icaconsist);
        set( g.val12, 'String', num2str(round(totsize.bytes/1E6*10)/10));        
        
    else % one continous dataset selected
        
        menustatus = { menustatus{:} 'continuous_dataset' };
        
        % text
        % ----
        set( g.win2, 'String', 'Channels per frame');
        set( g.win3, 'String', 'Frames per epoch');
        set( g.win4, 'String', 'Epochs');
        set( g.win5, 'String', 'Events');
        set( g.win6, 'String', 'Sampling rate (Hz)');
        set( g.win7, 'String', 'Epoch start (sec)');
        set( g.win8, 'String', 'Epoch end (sec)');
        set( g.win9, 'String', 'Reference');
        set( g.win10, 'String', 'Channel locations');
        set( g.win11, 'String', 'ICA weights');
        set( g.win12, 'String', 'Dataset size (Mb)');
        
        if CURRENTSET == 0, strsetnum = '';
        else                strsetnum = ['#' int2str(CURRENTSET) ': '];
        end;
        maxchar = 28;
        if ~isempty( EEG.setname )
            if length(EEG.setname) > maxchar+2
                set( g.win0, 'String', [strsetnum EEG.setname(1:min(maxchar,length(EEG.setname))) '...' ]);
            else set( g.win0, 'String', [strsetnum EEG.setname ]);
            end;
        else
            set( g.win0, 'String', [strsetnum '(no dataset name)' ] );
        end;

        fullfilename = fullfile(EEG.filepath, EEG.filename);
        if ~isempty(fullfilename)
            if length(fullfilename) > 26
                set( g.win1, 'String', sprintf('Filename: ...%s\n', fullfilename(max(1,length(fullfilename)-26):end) ));
            else
                set( g.win1, 'String', sprintf('Filename: %s\n', fullfilename));
            end;        	
        else
            set( g.win1, 'String', sprintf('Filename: none\n'));
        end;
        
        set( g.val2, 'String', int2str(fastif(isempty(EEG.data), 0, size(EEG.data,1))));
        set( g.val3, 'String', int2str(EEG.pnts));
        set( g.val4, 'String', int2str(EEG.trials));
        set( g.val5, 'String', fastif(isempty(EEG.event), 'none', int2str(length(EEG.event))));
        set( g.val6, 'String', int2str( round(EEG.srate)) );
        if round(EEG.xmin) == EEG.xmin & round(EEG.xmax) == EEG.xmax
            set( g.val7, 'String', sprintf('%d\n', EEG.xmin));
            set( g.val8, 'String', sprintf('%d\n', EEG.xmax));
        else 
            set( g.val7, 'String', sprintf('%6.3f\n', EEG.xmin));
            set( g.val8, 'String', sprintf('%6.3f\n', EEG.xmax));
        end;

        % reference
        if isfield(EEG(1).chanlocs, 'ref')
            [curref tmp allinds] = unique_bc( { EEG(1).chanlocs.ref });
            maxind = 1;
            for ind = unique_bc(allinds)
                if length(find(allinds == ind)) > length(find(allinds == maxind))
                    maxind = ind;
                end;
            end;
            curref = curref{maxind};
            if isempty(curref), curref = 'unknown'; end;
        else curref = 'unknown';
        end;
        set( g.val9, 'String', curref);
        if isempty(EEG.chanlocs)
            set( g.val10, 'String', 'No');
        else
            if ~isfield(EEG.chanlocs, 'theta') | all(cellfun('isempty', { EEG.chanlocs.theta }))
                set( g.val10, 'String', 'No (labels only)');           
            else
                set( g.val10, 'String', 'Yes');
            end;
        end;
        
        set( g.val11, 'String', fastif(isempty(EEG.icasphere), 'No', 'Yes'));
        tmp = whos('EEG');
        if ~isa(EEG.data, 'memmapdata') && ~isa(EEG.data, 'mmo') 
            set( g.val12, 'String', num2str(round(tmp.bytes/1E6*10)/10));
        else
            set( g.val12, 'String', [ num2str(round(tmp.bytes/1E6*10)/10) ' (file mapped)' ]);
        end;

        if EEG.trials > 1 || EEG.xmin ~= 0
            menustatus = { menustatus{:} 'epoched_dataset' };
        else
            menustatus = { menustatus{:} 'continuous_dataset' };
        end
        if ~isfield(EEG.chanlocs, 'theta')
            menustatus = { menustatus{:} 'chanloc_absent' };
        end;
        if isempty(EEG.icaweights)
            menustatus = { menustatus{:} 'ica_absent' };
        end;
    end;
else
    menustatus = { menustatus{:} 'startup' };
    
	hh = findobj('parent', gcf, 'userdata', 'fullline'); set(hh, 'visible', 'on');
	hh = findobj('parent', gcf, 'userdata', 'datinfo');  set(hh, 'visible', 'off');
	set( g.win0, 'String', 'No current dataset');
	set( g.mainwin1, 'String', '- Create a new or load an existing dataset:');
	set( g.mainwin2, 'String', '   Use "File > Import data"           (new)'); 
	set( g.mainwin3, 'String', '   Or  "File > Load existing dataset" (old)');
	set( g.mainwin4, 'String', '- If new,');
	set( g.mainwin5, 'String', '  "File > Import epoch info" (data epochs) else');
	set( g.mainwin6, 'String', '  "File > Import event info" (continuous data)');
	set( g.mainwin7, 'String',  '  "Edit > Dataset info" (add/edit dataset info)');
	set( g.mainwin8, 'String', '  "File > Save dataset" (save dataset)');
	set( g.mainwin9, 'String', '- Prune data: "Edit > Select data"');
	set( g.mainwin10,'String', '- Reject data: "Tools > Reject continuous data"');
	set( g.mainwin11,'String', '- Epoch data: "Tools > Extract epochs"');
	set( g.mainwin12,'String', '- Remove baseline: "Tools > Remove baseline"');
	set( g.mainwin13,'String', '- Run ICA:    "Tools > Run ICA"');
end;

% ERPLAB 
if exist('ALLERP') == 1 && ~isempty(ALLERP)
    menustatus = { menustatus{:} 'erp_dataset' };
end;

% enable selected menu items
% --------------------------
allmenus = findobj( W_MAIN, 'type', 'uimenu');
allstrs  = get(allmenus, 'userdata');
if any(strcmp(menustatus, 'startup'))
    
    set(allmenus, 'enable', 'on');  
    eval('indmatchvar = cellfun(@(x)(~isempty(findstr(num2str(x), ''startup:off''))), allstrs);');  
    set(allmenus(indmatchvar), 'enable', 'off');
    
elseif any(strcmp(menustatus, 'study'))
    
    eval('indmatchvar = cellfun(@(x)(~isempty(findstr(num2str(x), ''study:on''))), allstrs);');            
    set(allmenus             , 'enable', 'off');  
    set(allmenus(indmatchvar), 'enable', 'on');
    
elseif any(strcmp(menustatus, 'multiple_datasets'))
    
    eval('indmatchvar = cellfun(@(x)(~isempty(findstr(num2str(x), ''study:on''))), allstrs);');            
    set(allmenus             , 'enable', 'off');  
    set(allmenus(indmatchvar), 'enable', 'on');        
    set(findobj('parent', W_MAIN, 'label', 'Study'), 'enable', 'off');

% --------------------------------
% Javier Lopez-Calderon for ERPLAB
elseif any(strcmp(menustatus, 'epoched_dataset'))

    set(allmenus, 'enable', 'on');  
    eval('indmatchvar = cellfun(@(x)(~isempty(findstr(num2str(x), ''epoch:off''))), allstrs);');  
    set(allmenus(indmatchvar), 'enable', 'off');
% end, Javier Lopez-Calderon for ERPLAB
% --------------------------------    
elseif any(strcmp(menustatus, 'continuous_dataset'))
    
    set(allmenus, 'enable', 'on');  
    eval('indmatchvar = cellfun(@(x)(~isempty(findstr(num2str(x), ''continuous:off''))), allstrs);');  
    set(allmenus(indmatchvar), 'enable', 'off');  
end;

% Checking if LIMO is present. If not then disabling it from the STUDY MENU
if isempty(find(strncmpi('limo',{PLUGINLIST.plugin},4), 1)) || strcmp(PLUGINLIST(find(strncmpi('limo',{PLUGINLIST.plugin},4), 1)).status,'deactivated')
    menuindx = find(strncmpi('limo',get(allmenus,'Tag'),4));
    set(allmenus(menuindx),'Enable','off');
end

if any(strcmp(menustatus, 'chanloc_absent'))
    
    eval('indmatchvar = cellfun(@(x)(~isempty(findstr(num2str(x), ''chanloc:on''))), allstrs);');  
    set(allmenus(indmatchvar), 'enable', 'off');
    
end;
if any(strcmp(menustatus, 'ica_absent'))
    
    eval('indmatchvar = cellfun(@(x)(~isempty(findstr(num2str(x), ''ica:on''))), allstrs);');  
    set(allmenus(indmatchvar), 'enable', 'off');
    
end;

% --------------------------------
% Javier Lopez-Calderon for ERPLAB
if any(strcmp(menustatus, 'erp_dataset'))    
    eval('indmatchvar = cellfun(@(x)(~isempty(findstr(num2str(x), ''erpset:on''))), allstrs);');  
    set(allmenus(indmatchvar), 'enable', 'on');
end
% end, Javier Lopez-Calderon for ERPLAB
% --------------------------------


% adjust title extent
% -------------------
poswin0 = get(g.win0, 'position');
extwin0 = get(g.win0, 'extent');
set(g.win0, 'position', [poswin0(1:2) extwin0(3) extwin0(4)]);

% adjust all font sizes (RMC fix MATLAB 2014 compatibility)
% -------------------
handlesname = fieldnames(g);
for i = 1:length(handlesname)
    if isprop(eval(['g.' handlesname{i}]),'Style') & ~strcmp(handlesname{i},'win0')
        propval = get(eval(['g.' handlesname{i}]), 'Style');
        if strcmp(propval,'text')
            set(eval(['g.' handlesname{i}]),'FontSize',TEXT_FONTSIZE);
        end
    end
end

return;

function num = popask( text )
	 ButtonName=questdlg2( text, ...
	        'Confirmation', 'Cancel', 'Yes','Yes');
	 switch lower(ButtonName),
	      case 'cancel', num = 0;
	      case 'yes',    num = 1;
	 end;

function g = myguihandles(fig)
	g = [];
	hh = findobj('parent', gcf);
	for index = 1:length(hh)
		if ~isempty(get(hh(index), 'tag'))
			g = setfield(g, get(hh(index), 'tag'), hh(index));
		end;
	end;

    
function rmpathifpresent(newpath);  
    comp = computer;
    if strcmpi(comp(1:2), 'PC')
        newpath = [ newpath ';' ];
    else
        newpath = [ newpath ':' ];
    end;
    if ismatlab
         p = matlabpath;
    else p = path;
    end;
    ind = strfind(p, newpath);
    if ~isempty(ind)
        rmpath(newpath);
    end;
        
% add path only if it is not already in the list
% ----------------------------------------------
function addpathifnotinlist(newpath);  

    comp = computer;
    if strcmpi(comp(1:2), 'PC')
        newpathtest = [ newpath ';' ];
    else
        newpathtest = [ newpath ':' ];
    end;
    if ismatlab
         p = matlabpath;
    else p = path;
    end;
    ind = strfind(p, newpathtest);
    if isempty(ind)
        if exist(newpath) == 7
            addpath(newpath);
        end;
    end;

function addpathifnotexist(newpath, functionname);
    tmpp = mywhich(functionname);
        
    if isempty(tmpp)
        if exist(newpath) == 7
            addpath(newpath);
        end;
    end;
    
% find a function path and add path if not present
% ------------------------------------------------
function myaddpath(eeglabpath, functionname, pathtoadd);

    tmpp = mywhich(functionname);
    tmpnewpath = [ eeglabpath pathtoadd ];
    if ~isempty(tmpp)
        tmpp = tmpp(1:end-length(functionname));
        if length(tmpp) > length(tmpnewpath), tmpp = tmpp(1:end-1); end; % remove trailing filesep
        if length(tmpp) > length(tmpnewpath), tmpp = tmpp(1:end-1); end; % remove trailing filesep
        %disp([ tmpp '     |        ' tmpnewpath '(' num2str(~strcmpi(tmpnewpath, tmpp)) ')' ]);
        if ~strcmpi(tmpnewpath, tmpp)
            warning('off', 'MATLAB:dispatcher:nameConflict');
            addpath(tmpnewpath);
            warning('on', 'MATLAB:dispatcher:nameConflict');
        end;
    else
        %disp([ 'Adding new path ' tmpnewpath ]);
        addpathifnotinlist(tmpnewpath);
    end;

function val = iseeglabdeployed2;
%val = 1; return;
if exist('isdeployed')
     val = isdeployed;
else val = 0;
end;

function buildhelpmenu;
    
% parse plugin function name
% --------------------------
function [name, vers] = parsepluginname(dirName);
    ind = find( dirName >= '0' & dirName <= '9' );
    if isempty(ind)
        name = dirName;
        vers = '';
    else
        ind = length(dirName);
        while ind > 0 && ((dirName(ind) >= '0' & dirName(ind) <= '9') || dirName(ind) == '.' || dirName(ind) == '_')
            ind = ind - 1;
        end;
        name = dirName(1:ind);
        vers = dirName(ind+1:end);
        vers(find(vers == '_')) = '.';
    end;

% required here because path not added yet
% to the admin folder
function res = ismatlab;

v = version;
if v(1) > '4'
    res = 1;
else
    res = 0;
end;
    
function res = mywhich(varargin);
try
    res = which(varargin{:});
catch
    fprintf('Warning: permission error accesssing %s\n', varargin{1});
end;
    <|MERGE_RESOLUTION|>--- conflicted
+++ resolved
@@ -831,11 +831,7 @@
     uimenu( std_m,  'Label', 'Precompute channel measures'            , 'userdata', onstudy, 'CallBack', cb_precomp, 'separator', 'on');
     uimenu( std_m,  'Label', 'Plot channel measures'                  , 'userdata', onstudy, 'CallBack', cb_chanplot);
     
-<<<<<<< HEAD
-    limo_chn = uimenu(std_m,'Label','LInear MOdeling EEG Data (LIMO/Channels)' , 'userdata', onstudy);
-=======
     limo_chn = uimenu(std_m,'Label','LInear MOdeling EEG Data (LIMO/Channels)' , 'userdata', onstudy,'Tag','limochan');
->>>>>>> 647e29c9
     uimenu( limo_chn,  'Label', 'Estimate Model Parameters (Channels)'         , 'userdata', onstudy, 'CallBack', cb_limorunchan);
     uimenu( limo_chn,  'Label', 'Linear Model Results (Channels)'              , 'userdata', onstudy, 'CallBack', cb_limoreschan);
     
@@ -845,11 +841,7 @@
     uimenu( clust_m,  'Label', 'Cluster components'                   , 'userdata', onstudy, 'CallBack', cb_clust);
     uimenu( std_m,  'Label', 'Edit/plot clusters'                     , 'userdata', onstudy, 'CallBack', cb_clustedit);
     
-<<<<<<< HEAD
-    limo_comp = uimenu(std_m,'Label','LInear MOdeling EEG Data (LIMO/Components)' , 'userdata', onstudy);
-=======
     limo_comp = uimenu(std_m,'Label','LInear MOdeling EEG Data (LIMO/Components)' , 'userdata', onstudy,'Tag','limocomp');
->>>>>>> 647e29c9
     uimenu( limo_comp,  'Label', 'Estimate Model Parameters (Components)'         , 'userdata', onstudy, 'CallBack', cb_limoruncomp);
     uimenu( limo_comp,  'Label', 'Linear Model Results (Components)'              , 'userdata', onstudy, 'CallBack', cb_limorescomp);
 
